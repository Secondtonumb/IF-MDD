# Hyperparameters toggles
prefix: ""

## SSL features Selection
pretrained_models_path: pretrained_models/
# pretrained_models:
# {
#     "wav2vec2_base": "facebook/wav2vec2-base", # 768
#     "hubert_base": "facebook/hubert-base-ls960", # 768
#     "wavlm_base": "microsoft/wavlm-base", # 768
#     "wavlm_base_plus": "microsoft/wavlm-base-plus", # 768
#     "hubert_multilingual": "utter-project/mHuBERT-147", # 768
#     "clap" : "laion/clap-htsat-fused", # 768
#     "data2vec_base": "facebook/data2vec-audio-base", # 768
    
#     "wav2vec2_large": "facebook/wav2vec2-large", # 1024
#     "hubert_large": "facebook/hubert-large-ls960", # 1024
#     "wavlm_large": "microsoft/wavlm-large-plus", # 1024
#     "data2vec_large": "facebook/data2vec-audio-large", #1024
#     "whisper_medium": "openai/whisper-medium", # 1024
    
#     "whisper_large_v3_turbo": "openai/whisper-large-v3-turbo", # 1280
# }


# select pretrained SSL models
perceived_ssl_model: "hubert_multilingual" # in pretrained_models
canonical_ssl_model: Null

# # models hidden size, varies by model
ENCODER_DIM: 768

# # How to fuse the features
feature_fusion: "mono"        # Options: "mono" for single ssl, "dual_ssl_enc" for dual ssl encoder, "dual_loss" for single SSL dual ssl loss
blend_alpha: 0.5              # If using "blend" fusion

# Input files
# Data files
data_folder_save: "./data"
train_annotation: !ref <data_folder_save>/train-train.json
valid_annotation: !ref <data_folder_save>/train-dev.json
test_annotation: !ref <data_folder_save>/test.json

# generate training id for output folder
# generate_training_id: !apply:trainer.generate_training_id.generate_training_id [!ref <perceived_ssl_model_id>, !ref <canonical_ssl_model_id>, !ref <feature_fusion>, !ref <prefix>]

# output files
output_folder: !ref exp_l2arctic/<perceived_ssl_model>_<canonical_ssl_model>_<feature_fusion>_<prefix>
per_file: !ref <output_folder>/per.txt
mpd_file: !ref <output_folder>/mpd.txt
save_folder: !ref <output_folder>/save
train_log: !ref <output_folder>/train_log.txt

on_training_test_wer_folder: !ref <output_folder>/on_training_test_wer
on_training_test_mpd_folder: !ref <output_folder>/on_training_test_mpd

# Modules (SpeechBrain lobes)
modules:
    canonical_ssl: !ref <canonical_ssl>
    perceived_ssl: !ref <perceived_ssl>
    enc: !ref <enc>
    ctc_lin: !ref <ctc_lin>
    mispro_head: !ref <mispro_head>

perceived_ssl: !apply:trainer.AutoSSLoader.AutoSSLLoader
    model_name: !ref <perceived_ssl_model>
    freeze: !ref <freeze_perceived_ssl>
    freeze_feature_extractor: !ref <freeze_perceived_feature_extractor>
    save_path: !ref <pretrained_models_path>

canonical_ssl: !apply:trainer.AutoSSLoader.AutoSSLLoader
    model_name: !ref <canonical_ssl_model>
    freeze: !ref <freeze_canonical_ssl>
    freeze_feature_extractor: !ref <freeze_perceived_feature_extractor>
    save_path: !ref <pretrained_models_path>

enc:
  !new:speechbrain.lobes.models.VanillaNN.VanillaNN
    input_shape: [null, null, !ref <ENCODER_DIM>]
    activation: !ref <activation>
    dnn_blocks: !ref <dnn_layers>
    dnn_neurons: !ref <dnn_neurons>

ctc_lin:  !new:speechbrain.nnet.linear.Linear
    input_size: !ref <dnn_neurons>
    n_neurons: !ref <output_neurons>  # 40 phonemes + 1 blank + 1 err

mispro_head: !new:speechbrain.nnet.linear.Linear
    input_size: !ref <dnn_neurons>
    n_neurons: 1  # Binary classification for mispronunciation detection

# Model parameters
activation: !name:torch.nn.LeakyReLU
dnn_layers: 2
dnn_neurons: 384  
freeze_perceived_ssl: False
freeze_canonical_ssl: False
freeze_perceived_feature_extractor: True  # freeze the CNN extractor in wav2vec
freeze_canonical_feature_extractor: True         # Freeze Whisper encoder?

log_softmax: !new:speechbrain.nnet.activations.Softmax
    apply_log: True

ctc_cost: !name:speechbrain.nnet.losses.ctc_loss
    blank_index: !ref <blank_index>

ctc_cost_mispro: !name:speechbrain.nnet.losses.ctc_loss
    blank_index: !ref <blank_index>

# Outputs
output_neurons: 42 # l2arctic: 40phns(sil)+err+blank=42
blank_index: 0

model: !new:torch.nn.ModuleList
    - [!ref <enc>, !ref <ctc_lin>]

adam_opt_class: !name:torch.optim.Adam
    lr: !ref <lr>

pretrained_opt_class: !name:torch.optim.Adam
    lr: !ref <lr_pretrained>

checkpointer: !new:speechbrain.utils.checkpoints.Checkpointer
    checkpoints_dir: !ref <save_folder>
    recoverables:
        model: !ref <model>
        perceived_ssl: !ref <perceived_ssl>
        counter: !ref <epoch_counter>
        
    
# canonical_ssl: !ref <canonical_ssl>

augmentation: !new:speechbrain.augment.time_domain.SpeedPerturb
    orig_freq: !ref <sample_rate>
    speeds: [95, 100, 105]

epoch_counter: !new:speechbrain.utils.epoch_loop.EpochCounter
    limit: !ref <number_of_epochs>

train_logger: !new:speechbrain.utils.train_logger.FileTrainLogger
    save_file: !ref <train_log>

ctc_stats: !name:speechbrain.utils.metric_stats.MetricStats
    metric: !name:speechbrain.nnet.losses.ctc_loss
        blank_index: !ref <blank_index>
        reduction: batch

per_stats: !name:speechbrain.utils.metric_stats.ErrorRateStats


# # TIMIT
# timit_local_data_folder: "/common/db/TIMIT"  # Path to TIMIT datase

seed: 3047
__set_seed: !apply:torch.manual_seed [!ref <seed>]

# training parameters
number_of_epochs: 100
batch_size: 16
lr: 0.0003
sorting: ascending
sample_rate: 16000
gradient_accumulation: 2
lr_pretrained: 0.00001

# Mix-Precision Training
auto_mix_prec: true
# or
precision: fp16         # 支持 "fp32"、"fp16" 或 "bf16"
eval_precision: fp16    # 推理同样切换到 FP16

# Dataloader options
train_dataloader_opts:
    batch_size: !ref <batch_size>
    num_workers: 16

valid_dataloader_opts:
    batch_size: !ref <batch_size>
    num_workers: 16

test_dataloader_opts:
    batch_size: 1
<<<<<<< HEAD
    num_workers: 0

loss_lambda: 0.5
=======
    num_workers: 1
>>>>>>> 091097f7
<|MERGE_RESOLUTION|>--- conflicted
+++ resolved
@@ -180,10 +180,6 @@
 
 test_dataloader_opts:
     batch_size: 1
-<<<<<<< HEAD
     num_workers: 0
 
-loss_lambda: 0.5
-=======
-    num_workers: 1
->>>>>>> 091097f7
+loss_lambda: 0.5