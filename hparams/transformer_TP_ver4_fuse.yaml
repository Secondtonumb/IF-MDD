# Hyperparameters toggles
prefix: ""

## SSL features Selection
pretrained_models_path: pretrained_models/

# Pretrained Component Loading
load_pretrained_components: false     # Enable loading specific components from pretrained model
pretrained_model_path: ""
# components_to_load: ["ssl", "encoder"] # Components to load: ssl, encoder, enc_projection, ctc_head, decoder
components_to_load: ["ssl", "enc", "encoder", "ctc_head"]
freeze_loaded_components: true        # Whether to freeze the loaded components, # 768

# select pretrained SSL models
perceived_ssl_model: "wavlm_large" # in pretrained_models

# # models hidden size, varies by model
ENCODER_DIM: 768

# # How to fuse the features
feature_fusion: "mono"        # Options: "mono" for single ssl, "dual_ssl_enc" for dual ssl encoder, "dual_loss" for single SSL dual ssl loss
blend_alpha: 0.5              # If using "blend" fusion

# Input files
# Data files
data_folder_save: "./data"
train_annotation: !ref <data_folder_save>/train-train.json
valid_annotation: !ref <data_folder_save>/train-dev.json
test_annotation: !ref <data_folder_save>/test.json

# generate training id for output folder
# generate_training_id: !apply:trainer.generate_training_id.generate_training_id [!ref <perceived_ssl_model_id>, !ref <canonical_ssl_model_id>, !ref <feature_fusion>, !ref <prefix>]

evaluate_key: "mpd_f1_seq" # use "mpd_f1_seq" for Transformer decoder path best mpd f1
                            # "PER_seq" for Transformer decoder's best error rate
                            # "PER" for ctc path best error rate
                            # "mpd_f1" for ctc path best mpd f1
max_save_models: 3 # Maximum number of saved models for each metrics 

# output files
output_folder: !ref exp_l2arctic/<perceived_ssl_model>_<feature_fusion>_<prefix>
per_file: !ref <output_folder>/per_<evaluate_key>.txt
mpd_file: !ref <output_folder>/mpd_<evaluate_key>.txt
save_folder: !ref <output_folder>/save
train_log: !ref <output_folder>/train_log.txt

on_training_test_wer_folder: !ref <output_folder>/on_training_test_wer
on_training_test_mpd_folder: !ref <output_folder>/on_training_test_mpd

# Modules (SpeechBrain lobes)
modules:
    perceived_ssl: !ref <perceived_ssl>
    enc: !ref <enc>
    ctc_lin: !ref <ctc_lin>
    TransASR: !ref <TransASR>
    d_out: !ref <d_out>
    phn_emb: !ref <phn_emb>
    fuse_net: !ref <fuse_net>
    fuse_net_dec: !ref <fuse_net>  # separate fuse net for dec
    mispro_head: !ref <mispro_head>
    mem_proj: !ref <mem_proj>
    mem_proj_cnn_post_enc: !ref <mem_proj_cnn_post_enc>
    mem_proj_dec: !ref <mem_proj_dec>
    fuse_proj: !ref <fuse_proj>

perceived_ssl: !apply:trainer.AutoSSLoader.AutoSSLLoader
    model_name: !ref <perceived_ssl_model>
    freeze: !ref <freeze_perceived_ssl>
    freeze_feature_extractor: !ref <freeze_perceived_feature_extractor>
    save_path: !ref <pretrained_models_path>
    output_all_hiddens: False

preceived_ssl_emb_layer: -1

# canonical_ssl: !apply:trainer.AutoSSLoader.AutoSSLLoader
#     model_name: !ref <canonical_ssl_model>
#     freeze: !ref <freeze_canonical_ssl>
#     freeze_feature_extractor: !ref <freeze_perceived_feature_extractor>
#     save_path: !ref <pretrained_models_path>
enc: !new:torch.nn.Sequential
  - !new:speechbrain.lobes.models.VanillaNN.VanillaNN
     input_shape: [null, null, !ref <ENCODER_DIM>]
     activation: !ref <activation>
     dnn_blocks: !ref <dnn_layers>
     dnn_neurons: !ref <dnn_neurons>
  - !new:torch.nn.LayerNorm
     normalized_shape: !ref <dnn_neurons>
    
ctc_lin:  !new:speechbrain.nnet.linear.Linear
    input_size: !ref <dnn_neurons>
    n_neurons: !ref <output_neurons>  # 40 phonemes + 1 blank + 1 err

# ctc_head_targeting
ctc_head_target: "perceived"  # Options: "perceived", "canonical"

# Seq head targeting
decoder_target: "target" # Options: "target" "perceived";  len(perceived) = len(canonical), aligned

<<<<<<< HEAD
# decoding with mispronunciation detection strategy
allow_mispro_threshold: false
mispro_threshold: -0.8
=======
# confidence thresholding
allow_confidence_thresholding: false
confidence_threshold: -1.0

# eval with silence
eval_with_silence: true
>>>>>>> efbf0755

# transformer
nhead: 8
d_ffn: 1024
num_encoder_layers: 2
num_decoder_layers: 2
encoder_module: transformer # conformer, branchformer
attention_type: RelPosMHAXL # regularMHA， RoPEMHA (with conformer)
causal: true
# activation: gelu

TransASR: !new:speechbrain.lobes.models.transformer.TransformerASR.TransformerASR
    tgt_vocab: !ref <output_neurons>
    input_size: !ref <dnn_neurons>
    d_model: !ref <dnn_neurons>
    nhead: !ref <nhead>
    num_encoder_layers: !ref <num_encoder_layers>
    num_decoder_layers: !ref <num_decoder_layers>
    d_ffn: !ref <d_ffn>
    output_hidden_states: True
    normalize_before: True
    kernel_size: 9
    encoder_module: !ref <encoder_module>
    attention_type: !ref <attention_type>
    causal: !ref <causal>
    # activation: !ref <activation>

d_out: !new:speechbrain.nnet.linear.Linear
    input_size: !ref <dnn_neurons>
    n_neurons: !ref <output_neurons>  # 40 phonemes + 1 blank + 1 err

# mispro_head: For mispronunciation detection
mispro_head: !new:torch.nn.Sequential
  - !ref <mispro_cnn1>
  - !new:torch.nn.BatchNorm1d
      num_features: 128
  - !new:torch.nn.GELU {}
  - !ref <mispro_cnn2>
  - !new:torch.nn.BatchNorm1d
      num_features: 64
  - !new:torch.nn.GELU {}
  - !ref <mispro_cnn3>
  - !new:torch.nn.GELU {}

mispro_cnn1: !new:torch.nn.Conv1d
    in_channels: !ref <dnn_neurons>
    out_channels: 128
    kernel_size: 5
    stride: 1
    padding: 2

mispro_cnn2: !new:torch.nn.Conv1d
    in_channels: 128
    out_channels: 64
    kernel_size: 5
    stride: 1
    padding: 2

mispro_cnn3: !new:torch.nn.Conv1d
    in_channels: 64
    out_channels: 1
    kernel_size: 5
    stride: 1
    padding: 2
    bias: true     # 最后一层可以保留 bias

# Text prompt module
phn_emb: !new:torch.nn.Sequential
    - !new:torch.nn.Embedding
      num_embeddings: !ref <output_neurons>
      embedding_dim: !ref <dnn_neurons>
    - !new:torch.nn.LayerNorm
      normalized_shape: !ref <dnn_neurons>
    # - !new:speechbrain.lobes.models.dual_path.PyTorchPositionalEncoding
    #   d_model: !ref <dnn_neurons>
    #   dropout: 0.1
    #   max_len: 1000

# Memory projection (applied to encoder memory before feeding into fuse_net)
# Set mem_proj_out_dim to match fuse_net d_model (defaults to <dnn_neurons>)
mem_proj_out_dim: !ref <dnn_neurons>

# With RelPosMHAXL, avoid adding absolute positional encoding on memory to prevent mixing abs+rel encodings.
mem_proj_linear: !new:torch.nn.Linear
    in_features: !ref <mem_proj_out_dim>
    out_features: !ref <dnn_neurons>
    # bias: true
# mapping Transformer encoder's output to fuse_net's d_model
mem_proj: !new:torch.nn.Sequential
  - !ref <mem_proj_linear>
  - !new:torch.nn.LayerNorm
      normalized_shape: !ref <mem_proj_out_dim>
  - !new:torch.nn.ReLU

# A downsampling CNN after Transformer encoder to reduce memory length
# Helps guide attention to focus on important parts
post_encoder_reduction_factor: 4
mem_proj_cnn: !new:torch.nn.Conv1d
    in_channels: !ref <dnn_neurons>
    out_channels: !ref <dnn_neurons>
    kernel_size: !ref <post_encoder_reduction_factor>
    stride: !ref <post_encoder_reduction_factor>
    padding: 0
    
mem_proj_cnn_post_enc:  !new:torch.nn.Sequential
    - !ref <mem_proj_cnn>
    - !new:torch.nn.BatchNorm1d
        num_features: !ref <dnn_neurons>

# mapping Transformer encoder's output to fuse_net's d_model
mem_proj_dec: !new:torch.nn.Sequential
  - !ref <mem_proj_linear>
  - !new:torch.nn.LayerNorm
      normalized_shape: !ref <mem_proj_out_dim>
  - !new:torch.nn.ReLU

# memory
# Fusion network
fuse_enc_or_dec: "encdec"
fuse_net_layers: 2

fuse_net: !new:speechbrain.lobes.models.transformer.Transformer.TransformerDecoder
    num_layers: !ref <fuse_net_layers>
    nhead: !ref <nhead>
    d_ffn: !ref <d_ffn>
    d_model: !ref <dnn_neurons>
    activation: !ref <activation>
    attention_type: "RelPosMHAXL"
    causal: true

fuse_net_dec: !new:speechbrain.lobes.models.transformer.Transformer.TransformerDecoder
    num_layers: !ref <fuse_net_layers>
    nhead: !ref <nhead>
    d_ffn: !ref <d_ffn>
    d_model: !ref <dnn_neurons>
    activation: !ref <activation>
    attention_type: "RelPosMHAXL"
    causal: true

# concat the fuse features from enc and dec
fuse_proj: !new:torch.nn.Linear
    in_features: !ref <dnn_neurons> + <dnn_neurons>  # if concat enc and dec fuse features
    out_features: !ref <dnn_neurons>
    # bias: true

# ─── Autoregressive Greedy Searcher ──────────────────────────────────────
# valid_search: !new:speechbrain.decoders.seq2seq.S2STransformerBeamSearcher
#   modules: [!ref <TransASR>, !ref <d_out>]
#   bos_index: !ref <bos_index>
#   eos_index: !ref <eos_index>
#   min_decode_ratio: 0.0
#   max_decode_ratio: 1.0
#   length_normalization: True
#   using_eos_threshold: False
#   beam_size: 5
#   scorer: !ref <scorer>

valid_search: !new:speechbrain.decoders.seq2seq.S2STransformerBeamSearcher
  modules: [!ref <TransASR>, !ref <d_out>]
  bos_index: !ref <bos_index>
  eos_index: !ref <eos_index>
  min_decode_ratio: 0.0
  max_decode_ratio: 1.0
  length_normalization: True
  using_eos_threshold: False
  beam_size: 1
  scorer: !ref <scorer>

test_search: !new:speechbrain.decoders.seq2seq.S2STransformerBeamSearcher
  modules: [!ref <TransASR>, !ref <d_out>]
  bos_index: !ref <bos_index>
  eos_index: !ref <eos_index>
  min_decode_ratio: 0.0
  max_decode_ratio: 1.0
  temperature: 1.15
  length_normalization: True
  using_eos_threshold: False
  beam_size: 5
  scorer: !ref <scorer>

ctc_scorer: !new:speechbrain.decoders.CTCScorer
    ctc_fc: !ref <ctc_lin>
    blank_index: !ref <blank_index>
    eos_index: !ref <eos_index>

scorer: !new:speechbrain.decoders.ScorerBuilder
   full_scorers: [!ref <ctc_scorer>]
   weights:
     ctc: !ref <ctc_decode_weight>
# ────────────────────────────────────────────────────────────────────────

# Model parameters
activation: !name:torch.nn.LeakyReLU
dnn_layers: 2
dnn_neurons: 384  
freeze_perceived_ssl: False
freeze_canonical_ssl: False
freeze_perceived_feature_extractor: True  # freeze the CNN extractor in wav2vec
freeze_canonical_feature_extractor: True  # Freeze Whisper encoder?

log_softmax: !new:speechbrain.nnet.activations.Softmax
    apply_log: True

ctc_weight: 0.3
ctc_decode_weight: 0.3

ctc_cost: !name:speechbrain.nnet.losses.ctc_loss
    blank_index: !ref <blank_index>

seq_cost: !name:speechbrain.nnet.losses.kldiv_loss
    reduction: batchmean
    label_smoothing: 0.1

mispro_cost: !name:speechbrain.nnet.losses.bce_loss
    reduction: batchmean
    pos_weight: !apply:torch.Tensor.to
        - !new:torch.Tensor
            - [2.0]
        - "cuda:0"
# guided attention cost： speechbrain.nnet.loss.guidedattn_loss.GuidedAttentionLoss
sigma: 0.4 # smaller sigma force model to learn diagnostic features
ga_cost: !name:speechbrain.nnet.loss.guidedattn_loss.GuidedAttentionLoss
    sigma: !ref <sigma>

# Outputs
output_neurons: 44 # l2arctic: 40phns(sil)+err+blank=42
blank_index: 0
bos_index: 42
eos_index: 43

model: !new:torch.nn.ModuleList
    - [!ref <enc>,
     !ref <phn_emb>,
     !ref <ctc_lin>,
     !ref <fuse_net>,
     !ref <fuse_net_dec>,
     !ref <mispro_head>,
     !ref <TransASR>,
     !ref <d_out>,
     !ref <mem_proj>,
     !ref <mem_proj_cnn_post_enc>,
     !ref <mem_proj_dec>,
     !ref <fuse_proj>,
     ]

adam_opt_class: !name:torch.optim.Adam
    lr: !ref <lr>

pretrained_opt_class: !name:torch.optim.Adam
    lr: !ref <lr_pretrained>

checkpointer: !new:speechbrain.utils.checkpoints.Checkpointer
    checkpoints_dir: !ref <save_folder>
    recoverables:
        model: !ref <model>
        perceived_ssl: !ref <perceived_ssl>
        counter: !ref <epoch_counter>
    allow_partial_load: True

checkpointer_recover: !new:speechbrain.utils.checkpoints.Checkpointer
    checkpoints_dir: !ref <pretrained_model_path>
    recoverables:
        model: !ref <model>
        perceived_ssl: !ref <perceived_ssl>
    allow_partial_load: True

augmentation: !new:speechbrain.augment.time_domain.SpeedPerturb
    orig_freq: !ref <sample_rate>
    speeds: [95, 100, 105]

epoch_counter: !new:speechbrain.utils.epoch_loop.EpochCounter
    limit: !ref <number_of_epochs>

train_logger: !new:speechbrain.utils.train_logger.FileTrainLogger
    save_file: !ref <train_log>

ctc_stats: !name:speechbrain.utils.metric_stats.MetricStats
    metric: !name:speechbrain.nnet.losses.ctc_loss
        blank_index: !ref <blank_index>
        reduction: batch

seqlabel_stats: !name:speechbrain.utils.metric_stats.MetricStats
    metric: !name:speechbrain.nnet.losses.kldiv_loss
        reduction: batch
        label_smoothing: 0.1

mispro_stats: !name:speechbrain.utils.metric_stats.MetricStats
    metric: !name:speechbrain.nnet.losses.bce_loss
        reduction: batch
        pos_weight: !apply:torch.Tensor.to
            - !new:torch.Tensor
                - [2.0]
            - "cuda:0"

ga_stats: !name:speechbrain.utils.metric_stats.MetricStats
    metric: !name:speechbrain.nnet.loss.guidedattn_loss.GuidedAttentionLoss
        sigma: !ref <sigma>

per_stats: !name:speechbrain.utils.metric_stats.ErrorRateStats

# # TIMIT
# timit_local_data_folder: "/common/db/TIMIT"  # Path to TIMIT datase

seed: 3047
__set_seed: !apply:torch.manual_seed [!ref <seed>]

# training parameters
number_of_epochs: 500
valid_search_interval: 5
batch_size: 16
lr: 0.0003
sorting: ascending
sample_rate: 16000
gradient_accumulation: 2
lr_pretrained: 0.00001

# Mix-Precision Training
auto_mix_prec: true
# or
precision: fp16         # 支持 "fp32"、"fp16" 或 "bf16"


# CTC-based Encoder/SSL Freezing
enable_ctc_freezing: false    # Enable automatic freezing when CTC converges
ctc_patience: 5                # Number of epochs to wait before freezing (increased from 5)
ctc_threshold_factor: 1.1     # Threshold = min_ctc_loss * this_factor (tighter threshold)

# Metric-based Encoder/SSL Freezing
enable_metric_freezing: True          # Enable automatic freezing when validation metrics converge
freezing_metric: "both"                # Options: "PER", "F1", "both"
metric_patience: 4                   # Number of epochs to wait before freezing
per_threshold_factor: 1.05            # Threshold = min_PER * this_factor (for PER, lower is better)
f1_threshold_factor: 0.95             # Threshold = max_F1 * this_factor (for F1, higher is better)
min_epochs_before_metric_freeze: 20   # Minimum epochs before considering metric-based freezing

# Dataloader options
train_dataloader_opts:
    batch_size: !ref <batch_size>
    
valid_dataloader_opts:
    batch_size: !ref <batch_size>

test_dataloader_opts:
    batch_size: 1

noam_annealing: !new:speechbrain.nnet.schedulers.NewBobScheduler
    initial_value: !ref <lr>
    annealing_factor: 0.8
    improvement_threshold: 0.0025
    patient: 0

# Plot attention for fusion
plot_attention: true
valid_attention_plot_dir: !ref <output_folder>/valid_attention_plots
test_attention_plot_dir: !ref <output_folder>/test_attention_plots<|MERGE_RESOLUTION|>--- conflicted
+++ resolved
@@ -6,9 +6,9 @@
 
 # Pretrained Component Loading
 load_pretrained_components: false     # Enable loading specific components from pretrained model
-pretrained_model_path: ""
+pretrained_model_path: "/home/kevingenghaopeng/MDD/MDD_ver3/exp_l2arctic/wavlm_large_None_PhnMonoSSL_wavlm_ctc_timit_extra/save/CKPT+best_mpdf1_039_0.6424.ckpt"
 # components_to_load: ["ssl", "encoder"] # Components to load: ssl, encoder, enc_projection, ctc_head, decoder
-components_to_load: ["ssl", "enc", "encoder", "ctc_head"]
+components_to_load: ["ssl", "enc", "ctc_head"]
 freeze_loaded_components: true        # Whether to freeze the loaded components, # 768
 
 # select pretrained SSL models
@@ -27,6 +27,9 @@
 train_annotation: !ref <data_folder_save>/train-train.json
 valid_annotation: !ref <data_folder_save>/train-dev.json
 test_annotation: !ref <data_folder_save>/test.json
+# Extra data
+train_annotation_extra: !ref <data_folder_save>/train-train_with_extra.json
+use_extra_train_data: False
 
 # generate training id for output folder
 # generate_training_id: !apply:trainer.generate_training_id.generate_training_id [!ref <perceived_ssl_model_id>, !ref <canonical_ssl_model_id>, !ref <feature_fusion>, !ref <prefix>]
@@ -90,24 +93,25 @@
     input_size: !ref <dnn_neurons>
     n_neurons: !ref <output_neurons>  # 40 phonemes + 1 blank + 1 err
 
+# ctc input
+ctc_head_input: "enc_out"
+
 # ctc_head_targeting
 ctc_head_target: "perceived"  # Options: "perceived", "canonical"
 
 # Seq head targeting
 decoder_target: "target" # Options: "target" "perceived";  len(perceived) = len(canonical), aligned
 
-<<<<<<< HEAD
 # decoding with mispronunciation detection strategy
 allow_mispro_threshold: false
 mispro_threshold: -0.8
-=======
+
 # confidence thresholding
 allow_confidence_thresholding: false
-confidence_threshold: -1.0
+confidence_threshold: -0.8
 
 # eval with silence
 eval_with_silence: true
->>>>>>> efbf0755
 
 # transformer
 nhead: 8
@@ -119,6 +123,12 @@
 causal: true
 # activation: gelu
 
+output_ASR_hidden_state: True
+# ---- Mispro -> Sequence Integration (optional) ----
+integrate_mispro_into_seq: False  # set True to enable gating fusion into decoder seq logits
+mispro_gate_alpha: 0.5            # scaling factor for residual modulation
+bias_err_with_mispro: True        # (reserved) add bias to 'err' token via mispro prob (currently no-op in code)
+mispro_err_bias: 1.0              # magnitude of err bias if enabled
 TransASR: !new:speechbrain.lobes.models.transformer.TransformerASR.TransformerASR
     tgt_vocab: !ref <output_neurons>
     input_size: !ref <dnn_neurons>
@@ -127,7 +137,7 @@
     num_encoder_layers: !ref <num_encoder_layers>
     num_decoder_layers: !ref <num_decoder_layers>
     d_ffn: !ref <d_ffn>
-    output_hidden_states: True
+    output_hidden_states: !ref <output_ASR_hidden_state>
     normalize_before: True
     kernel_size: 9
     encoder_module: !ref <encoder_module>
@@ -273,7 +283,7 @@
   max_decode_ratio: 1.0
   length_normalization: True
   using_eos_threshold: False
-  beam_size: 1
+  beam_size: 5
   scorer: !ref <scorer>
 
 test_search: !new:speechbrain.decoders.seq2seq.S2STransformerBeamSearcher
@@ -340,8 +350,8 @@
 
 model: !new:torch.nn.ModuleList
     - [!ref <enc>,
+     !ref <ctc_lin>,
      !ref <phn_emb>,
-     !ref <ctc_lin>,
      !ref <fuse_net>,
      !ref <fuse_net_dec>,
      !ref <mispro_head>,
@@ -370,9 +380,9 @@
 checkpointer_recover: !new:speechbrain.utils.checkpoints.Checkpointer
     checkpoints_dir: !ref <pretrained_model_path>
     recoverables:
-        model: !ref <model>
         perceived_ssl: !ref <perceived_ssl>
     allow_partial_load: True
+    #  model: !ref <model>
 
 augmentation: !new:speechbrain.augment.time_domain.SpeedPerturb
     orig_freq: !ref <sample_rate>
