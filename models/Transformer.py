import os

import torch
import torch.nn

import speechbrain as sb
from hyperpyyaml import load_hyperpyyaml
<<<<<<< HEAD
# from mpd_eval_v3 import MpdStats
from mpd_eval_v4 import MpdStats  # Updated import for mpd_eval_v4
=======
from mpd_eval_v4 import MpdStats
>>>>>>> 091097f7


import wandb

from speechbrain.nnet.loss.guidedattn_loss import GuidedAttentionLoss
from speechbrain.lobes.models.dual_path import PyTorchPositionalEncoding
from speechbrain.nnet.attention import RelPosEncXL, RelPosMHAXL
from speechbrain.lobes.models.VanillaNN import VanillaNN
from speechbrain.nnet.transducer import transducer_joint
from speechbrain.utils.metric_stats import MetricStats
from speechbrain.nnet.losses import ctc_loss
from torch.nn import functional as F
import pdb

from speechbrain.decoders import S2STransformerBeamSearcher, CTCScorer, ScorerBuilder
from speechbrain.lobes.models.transformer.TransformerASR import TransformerASR
from speechbrain.lobes.models.transformer.Transformer import get_lookahead_mask

from speechbrain.decoders.utils import (
    _update_mem,
    inflate_tensor,
    mask_by_condition,
)

import torch.nn as nn
import torch.nn.functional as F

from utils.layers.utils import make_pad_mask

# import torch

# # 当前 GPU 显存使用
# print("Allocated:", torch.cuda.memory_allocated() / 1024**2, "MB")
# print("Cached:", torch.cuda.memory_reserved() / 1024**2, "MB")

class TransformerMDD(sb.Brain):
    def __init__(self, *args, **kwargs):
        super().__init__(*args, **kwargs)
        # self.        super().__init__(*args, **kwargs)
        self.patience = 20
        
        self.no_improve_epochs = 0
        self.last_improved_epoch = 0
        
        self.best_per_list = []  # List of (PER, epoch, ckpt_name)
        self.best_mpd_f1_list = []  # List of (mpd_f1, epoch, ckpt_name)
        self.best_per = float('inf')
        self.best_mpd_f1 = float('-inf')
        
        self.best_per_seq_list = []  # List of (PER_seq, epoch, ckpt_name)
        self.best_mpd_f1_seq_list = []
        self.best_per_seq = float('inf')
        self.best_mpd_f1_seq = float('-inf')
            
        self.best_valid_loss = float('inf')
        self.best_valid_loss_list = []  # List of (valid_loss, epoch, ckpt_name)
        
        # CTC freezing mechanism
        self.enable_ctc_freezing = getattr(self.hparams, 'enable_ctc_freezing', True)
        self.best_ctc_loss = float('inf')
        self.ctc_patience = getattr(self.hparams, 'ctc_patience', 5)
        self.ctc_threshold_factor = getattr(self.hparams, 'ctc_threshold_factor', 1.1)
        self.ctc_no_improve_epochs = 0
        self.encoder_frozen = False
        self.ssl_frozen = False
        self.ctc_threshold = None  # Will be set based on training progress
        
        # Track CTC loss history for threshold setting
        self.ctc_loss_history = []
        
        # Metric-based freezing mechanism
        self.enable_metric_freezing = getattr(self.hparams, 'enable_metric_freezing', False)
        self.freezing_metric = getattr(self.hparams, 'freezing_metric', 'PER')
        self.metric_patience = getattr(self.hparams, 'metric_patience', 10)
        self.per_threshold_factor = getattr(self.hparams, 'per_threshold_factor', 1.05)
        self.f1_threshold_factor = getattr(self.hparams, 'f1_threshold_factor', 0.95)
        self.min_epochs_before_metric_freeze = getattr(self.hparams, 'min_epochs_before_metric_freeze', 15)
        
        # Track metric history and convergence
        self.best_valid_per = float('inf')
        self.best_valid_f1 = float('-inf')
        self.metric_no_improve_epochs = 0
        self.per_threshold = None
        self.f1_threshold = None
        self.per_history = []
        self.f1_history = []
    
    def freeze_encoder_and_ssl(self):
        """Freeze encoder and SSL model parameters"""
        if not self.encoder_frozen:
            # Freeze TransASR (encoder part )
            for param in self.modules.TransASR.encoder.parameters():
                param.requires_grad = False
            for param in self.modules.TransASR.custom_src_module.parameters():
                param.requires_grad = False
            print("✓ Encoder (TransASR) and Encoder Prenet frozen")
            self.encoder_frozen = True
            
            # Also freeze the encoder projection layer if exists
            if hasattr(self.modules, 'enc'):
                for param in self.modules.enc.parameters():
                    param.requires_grad = False
                print("✓ Encoder projection layer frozen")
        
        if not self.ssl_frozen:
            # Freeze perceived SSL model
            for param in self.modules.perceived_ssl.parameters():
                param.requires_grad = False
            print("✓ Perceived SSL model frozen")
            self.ssl_frozen = True
            
        # Save the frozen state checkpoint
        if self.checkpointer is not None:
            current_epoch = self.hparams.epoch_counter.current
            ckpt_name = f"encoder_ssl_frozen_epoch_{current_epoch:03d}.ckpt"
            meta = {
                "epoch": current_epoch, 
                "encoder_frozen": True, 
                "ssl_frozen": True,
                "frozen_by_ctc": self.enable_ctc_freezing and not self.enable_metric_freezing,
                "frozen_by_metric": self.enable_metric_freezing,
                "freezing_metric": getattr(self, 'freezing_metric', 'unknown'),
                "best_ctc_loss": self.best_ctc_loss,
                "best_valid_per": self.best_valid_per,
                "best_valid_f1": self.best_valid_f1,
            }
            self.checkpointer.save_and_keep_only(
                meta=meta,
                name=ckpt_name,
                num_to_keep=1,
            )
            print(f"✓ Saved frozen model checkpoint: {ckpt_name}")
    
    def manual_freeze_encoder_ssl(self):
        """Manually trigger freezing of encoder and SSL model"""
        print("\n🔒 Manual freeze triggered...")
        self.freeze_encoder_and_ssl()
        self.enable_ctc_freezing = False  # Disable automatic checking
        print("✓ Automatic CTC freezing disabled")
    
    def unfreeze_encoder_ssl(self):
        """Unfreeze encoder and SSL model parameters"""
        if self.encoder_frozen:
            # Unfreeze TransASR (encoder part)
            for param in self.modules.TransASR.parameters():
                param.requires_grad = True
            print("✓ Encoder (TransASR) unfrozen")
            
            # Unfreeze encoder projection layer if exists
            if hasattr(self.modules, 'enc'):
                for param in self.modules.enc.parameters():
                    param.requires_grad = True
                print("✓ Encoder projection layer unfrozen")
            
            self.encoder_frozen = False
        
        if self.ssl_frozen:
            # Unfreeze perceived SSL model
            for param in self.modules.perceived_ssl.parameters():
                param.requires_grad = True
            print("✓ Perceived SSL model unfrozen")
            self.ssl_frozen = False
    
    def check_ctc_convergence(self, current_ctc_loss):
        """Check if CTC loss has converged and freeze encoder/SSL if needed"""
        if not self.enable_ctc_freezing:
            return
            
        current_epoch = self.hparams.epoch_counter.current
        
        # Don't start checking until we have enough epochs (at least 5 epochs)
        if current_epoch < 5:
            return
            
        self.ctc_loss_history.append(current_ctc_loss)
        
        # Only start checking after 10 epochs total to have enough history
        if len(self.ctc_loss_history) < 10:
            return
            
        # Set threshold based on configured factor
        if self.ctc_threshold is None:
            min_ctc = min(self.ctc_loss_history)
            self.ctc_threshold = min_ctc * self.ctc_threshold_factor
            print(f"✓ CTC threshold set to: {self.ctc_threshold:.6f} (factor: {self.ctc_threshold_factor})")
        
        # Check if current loss is close to the best
        if current_ctc_loss <= self.best_ctc_loss:
            self.best_ctc_loss = current_ctc_loss
            self.ctc_no_improve_epochs = 0
        else:
            self.ctc_no_improve_epochs += 1
        
        # Print progress every few epochs
        if current_epoch % 5 == 0:
            print(f"📊 CTC Convergence Check (Epoch {current_epoch}):")
            print(f"   Current CTC Loss: {current_ctc_loss:.6f}")
            print(f"   Best CTC Loss: {self.best_ctc_loss:.6f}")
            print(f"   No improve epochs: {self.ctc_no_improve_epochs}/{self.ctc_patience}")
            if self.ctc_threshold:
                print(f"   Threshold: {self.ctc_threshold:.6f}")
        
        # Freeze if CTC has converged (no improvement for ctc_patience epochs)
        # AND current loss is below threshold
        if (not self.encoder_frozen and 
            self.ctc_no_improve_epochs >= self.ctc_patience and 
            current_ctc_loss <= self.ctc_threshold):
            
            print(f"\n🔒 CTC Loss Converged! (No improvement for {self.ctc_patience} epochs)")
            print(f"   Current CTC Loss: {current_ctc_loss:.6f}")
            print(f"   Best CTC Loss: {self.best_ctc_loss:.6f}")
            print(f"   Threshold: {self.ctc_threshold:.6f}")
            print("   Freezing Encoder and SSL model...")
            
            self.freeze_encoder_and_ssl()
    
    def load_pretrained_components(self, checkpoint_path, components_to_load=None, freeze_loaded=True):
        """
        Load specific components from a pretrained model checkpoint
        
        Args:
            checkpoint_path (str): Path to the checkpoint directory or file
            components_to_load (list): List of components to load. 
                                     Options: ['ssl', 'encoder', 'ctc_head', 'decoder', 'enc_projection']
                                     If None, loads ['ssl', 'encoder'] by default
            freeze_loaded (bool): Whether to freeze the loaded components
        """
        if components_to_load is None:
            components_to_load = ['ssl']  # Default: load SSL 
        pdb.set_trace()
        print(f"\n🔄 Loading pretrained components from: {checkpoint_path}")
        print(f"   Components to load: {components_to_load}")
        
        # Load the checkpoint
        if os.path.isdir(checkpoint_path):
            # Find the checkpoint file in the directory
            ckpt_files = [f for f in os.listdir(checkpoint_path) if f.endswith('.ckpt')]
            if not ckpt_files:
                raise ValueError(f"No .ckpt files found in {checkpoint_path}")
            # Use the most recent checkpoint
            ckpt_files.sort()
            checkpoint_file = os.path.join(checkpoint_path, ckpt_files[-1])
            print(f"   Using checkpoint: {ckpt_files[-1]}")
            # pdb.set_trace()

        else:
            checkpoint_file = checkpoint_path
        
        # Load checkpoint
        checkpoint = torch.load(checkpoint_file, map_location=self.device)
        
        # Extract model state dict
        if 'model' in checkpoint:
            pretrained_state = checkpoint['model']
        else:
            pretrained_state = checkpoint
        
        # Get current model state
        current_state = self.modules.state_dict()
        
        # Component mapping
        component_mapping = {
            'ssl': ['perceived_ssl'],
            'encoder': ['TransASR.encoder', 'TransASR.custom_src_module'],
            'enc_projection': ['enc'],
            'ctc_head': ['ctc_lin'],
            'decoder': ['TransASR.decoder', 'd_out']
        }
        pdb.set_trace()
        # Load specified components
        loaded_components = []
        for component in components_to_load:
            if component not in component_mapping:
                print(f"   ⚠️  Warning: Unknown component '{component}', skipping...")
                continue
                
            module_prefixes = component_mapping[component]
            for prefix in module_prefixes:
                # Find matching keys
                matching_keys = [k for k in pretrained_state.keys() if k.startswith(prefix)]
                if not matching_keys:
                    print(f"   ⚠️  Warning: No parameters found for {prefix} in checkpoint")
                    continue
                
                # Load matching parameters
                loaded_count = 0
                for key in matching_keys:
                    if key in current_state:
                        try:
                            current_state[key] = pretrained_state[key]
                            loaded_count += 1
                        except Exception as e:
                            print(f"   ❌ Error loading {key}: {e}")
                    else:
                        print(f"   ⚠️  Key {key} not found in current model")
                
                if loaded_count > 0:
                    loaded_components.append(prefix)
                    print(f"   ✅ Loaded {loaded_count} parameters for {prefix}")
        pdb.set_trace()
        # Load the updated state dict
        self.modules.load_state_dict(current_state, strict=False)
        
        # Freeze loaded components if requested
        if freeze_loaded:
            for component in components_to_load:
                if component == 'ssl':
                    for param in self.modules.perceived_ssl.parameters():
                        param.requires_grad = False
                    self.ssl_frozen = True
                    print("   🔒 SSL model frozen")
                    
                elif component == 'encoder':
                    for param in self.modules.TransASR.encoder.parameters():
                        param.requires_grad = False
                    if hasattr(self.modules.TransASR, 'custom_src_module'):
                        for param in self.modules.TransASR.custom_src_module.parameters():
                            param.requires_grad = False
                    self.encoder_frozen = True
                    print("   🔒 Encoder frozen")
                    
                elif component == 'enc_projection':
                    if hasattr(self.modules, 'enc'):
                        for param in self.modules.enc.parameters():
                            param.requires_grad = False
                        print("   🔒 Encoder projection frozen")
                        
                elif component == 'ctc_head':
                    for param in self.modules.ctc_lin.parameters():
                        param.requires_grad = False
                    print("   🔒 CTC head frozen")
        pdb.set_trace()
        print(f"   ✅ Successfully loaded components: {loaded_components}")
        return loaded_components
    
    def load_from_checkpoint_manual(self, checkpoint_path, ssl_only=False, encoder_only=False, 
                                  freeze_ssl=True, freeze_encoder=True):
        """
        Simplified method to manually load components from checkpoint
        
        Args:
            checkpoint_path (str): Path to checkpoint directory or file
            ssl_only (bool): Load only SSL model
            encoder_only (bool): Load only encoder (TransASR)
            freeze_ssl (bool): Whether to freeze SSL after loading
            freeze_encoder (bool): Whether to freeze encoder after loading
        """
        components = []
        if ssl_only:
            components = ['ssl']
        elif encoder_only:
            components = ['encoder']
        else:
            components = ['ssl', 'encoder']  # Default: both
        
        freeze_loaded = freeze_ssl or freeze_encoder
        
        return self.load_pretrained_components(
            checkpoint_path=checkpoint_path,
            components_to_load=components,
            freeze_loaded=freeze_loaded
        )
    
    def print_parameter_status(self):
        """Print the current status of model parameters (trainable vs frozen)"""
        print(f"\n📊 Model Parameter Status:")
        
        total_params = 0
        trainable_params = 0
        
        # Check each module
        modules_info = {}
        for name, module in self.modules.named_children():
            module_params = sum(p.numel() for p in module.parameters())
            module_trainable = sum(p.numel() for p in module.parameters() if p.requires_grad)
            total_params += module_params
            trainable_params += module_trainable
            
            status = "🔒 FROZEN" if module_trainable == 0 else "🔓 TRAINABLE"
            modules_info[name] = (module_trainable, module_params, status)
            print(f"   {name}: {module_trainable:,}/{module_params:,} params {status}")
        
        # Summary
        frozen_ratio = (total_params - trainable_params) / total_params * 100 if total_params > 0 else 0
        print(f"\n📈 Summary:")
        print(f"   Total parameters: {total_params:,}")
        print(f"   Trainable parameters: {trainable_params:,}")
        print(f"   Frozen parameters: {total_params - trainable_params:,}")
        print(f"   Frozen ratio: {frozen_ratio:.1f}%")
        
        # Freezing status
        print(f"\n🔒 Component Status:")
        print(f"   SSL frozen: {self.ssl_frozen}")
        print(f"   Encoder frozen: {self.encoder_frozen}")
        
        return modules_info, total_params, trainable_params
    
    def check_metric_convergence(self, current_per, current_f1):
        """Check if validation metrics have converged and freeze encoder/SSL if needed"""
        if not self.enable_metric_freezing:
            return
            
        current_epoch = self.hparams.epoch_counter.current
        
        # Don't start checking until minimum epochs
        if current_epoch < self.min_epochs_before_metric_freeze:
            return
            
        # Track metric history
        self.per_history.append(current_per)
        self.f1_history.append(current_f1)
        
        # Set thresholds based on history (need at least 10 epochs of data)
        if len(self.per_history) >= 10:
            if self.per_threshold is None:
                min_per = min(self.per_history)
                self.per_threshold = min_per * self.per_threshold_factor
                print(f"✓ PER threshold set to: {self.per_threshold:.4f} (factor: {self.per_threshold_factor})")
            
            if self.f1_threshold is None:
                max_f1 = max(self.f1_history)
                self.f1_threshold = max_f1 * self.f1_threshold_factor
                print(f"✓ F1 threshold set to: {self.f1_threshold:.4f} (factor: {self.f1_threshold_factor})")
        
        # Check for improvement based on selected metric
        improved = False
        if self.freezing_metric == "PER":
            if current_per <= self.best_valid_per:
                self.best_valid_per = current_per
                improved = True
        elif self.freezing_metric == "F1":
            if current_f1 >= self.best_valid_f1:
                self.best_valid_f1 = current_f1
                improved = True
        elif self.freezing_metric == "both":
            if current_per <= self.best_valid_per or current_f1 >= self.best_valid_f1:
                if current_per <= self.best_valid_per:
                    self.best_valid_per = current_per
                if current_f1 >= self.best_valid_f1:
                    self.best_valid_f1 = current_f1
                improved = True
        
        if improved:
            self.metric_no_improve_epochs = 0
        else:
            self.metric_no_improve_epochs += 1
        
        # Print progress every few epochs
        if current_epoch % 5 == 0:
            print(f"📊 Metric Convergence Check (Epoch {current_epoch}):")
            print(f"   Current PER: {current_per:.4f}, Current F1: {current_f1:.4f}")
            print(f"   Best PER: {self.best_valid_per:.4f}, Best F1: {self.best_valid_f1:.4f}")
            print(f"   No improve epochs: {self.metric_no_improve_epochs}/{self.metric_patience}")
            if self.per_threshold and self.f1_threshold:
                print(f"   PER threshold: {self.per_threshold:.4f}, F1 threshold: {self.f1_threshold:.4f}")
        
        # Check if we should freeze based on the selected metric
        should_freeze = False
        if self.freezing_metric == "PER" and self.per_threshold is not None:
            should_freeze = (current_per <= self.per_threshold and 
                           self.metric_no_improve_epochs >= self.metric_patience)
        elif self.freezing_metric == "F1" and self.f1_threshold is not None:
            should_freeze = (current_f1 >= self.f1_threshold and 
                           self.metric_no_improve_epochs >= self.metric_patience)
        elif self.freezing_metric == "both" and self.per_threshold is not None and self.f1_threshold is not None:
            should_freeze = ((current_per <= self.per_threshold or current_f1 >= self.f1_threshold) and 
                           self.metric_no_improve_epochs >= self.metric_patience)
        
        # Freeze if conditions are met
        if not self.encoder_frozen and should_freeze:
            print(f"\n🔒 Validation Metrics Converged! (No improvement for {self.metric_patience} epochs)")
            print(f"   Freezing based on metric: {self.freezing_metric}")
            print(f"   Current PER: {current_per:.4f}, Current F1: {current_f1:.4f}")
            print(f"   Freezing Encoder and SSL model...")
            
            self.freeze_encoder_and_ssl()
    
    def evaluate_batch(self, batch, stage):
        """Computations needed for validation/test batches"""
        predictions = self.compute_forward(batch, stage=stage)
        loss = self.compute_objectives(predictions, batch, stage=stage)
        return loss.detach()
    
    def on_stage_start(self, stage, epoch):
        "Gets called when a stage (either training, va lidation, test) starts."
        self.ctc_metrics = self.hparams.ctc_stats()
        self.seq_metrics = self.hparams.seqlabel_stats()
        if hasattr(self.hparams, "augmentation"):
            self.modules.perceived_ssl.model.config.apply_spec_augment = True

        if stage != sb.Stage.TRAIN:
            self.per_metrics = self.hparams.per_stats()
            self.per_metrics_seq = self.hparams.per_stats()
            self.mpd_metrics = MpdStats()
            self.mpd_metrics_seq = MpdStats()
<<<<<<< HEAD

=======
   
>>>>>>> 091097f7
    def compute_forward(self, batch, stage):
        batch = batch.to(self.device)
        wavs, wav_lens = batch.sig
        targets, target_lens = batch.phn_encoded_target
        targets_bos, target_lens_bos = batch.phn_encoded_target_bos
        targets_eos, target_lens_eos = batch.phn_encoded_target_eos
        
        canonicals, canonical_lens = batch.phn_encoded_canonical
        canonicals_bos, canonical_lens_bos = batch.phn_encoded_canonical_bos
        canonicals_eos, canonical_lens_eos = batch.phn_encoded_canonical_eos
        perceiveds, perceived_lens = batch.phn_encoded_perceived
        perceiveds_bos, perceived_lens_bos = batch.phn_encoded_perceived_bos
        perceiveds_eos, perceived_lens_eos = batch.phn_encoded_perceived_eos
        
        feats = self.modules.perceived_ssl(wavs)  # [B, T_s, ENC_DIM] or [N_layers, B, T_s, ENC_DIM]
        if len(feats.shape) == 4:
            feats = feats[self.hparams.preceived_ssl_emb_layer] # [B, T_s, ENC_DIM]

        current_epoch = self.hparams.epoch_counter.current
        hyps = None
        attn_map = None

        if sb.Stage.TRAIN == stage:
            enc_out, hidden, dec_out = self.modules.TransASR(
                src=feats,
                tgt=targets_bos,
                wav_len=wav_lens,
                pad_idx=0, 
            )
            # CTC head
            h_ctc_feat = self.modules.ctc_lin(enc_out)  # [B, T_s, C]
            p_ctc_logits = self.hparams.log_softmax(h_ctc_feat)  # Log probabilities

            # seq2seq head
            h_seq_feat = self.modules.d_out(dec_out)  # [B, T_p+1, C]
            p_seq_logits = self.hparams.log_softmax(h_seq_feat)  # Log probabilities

        else:
            with torch.no_grad():
                enc_out, hidden, dec_out = self.modules.TransASR(
                    src=feats,
                    tgt=targets_bos,
                    wav_len=wav_lens,
                    pad_idx=0,  # Assuming 0 is the padding index
                )
                h_ctc_feat = self.modules.ctc_lin(enc_out)  # [B, T_s, C]
                p_ctc_logits = self.hparams.log_softmax(h_ctc_feat)  # Log probabilities

                # seq2seq head
                h_seq_feat = self.modules.d_out(dec_out)  # [B, T_p+1, C]
                p_seq_logits = self.hparams.log_softmax(h_seq_feat)  # Log probabilities
                
                hyps = None
                attn_map = None
        
            valid_search_interval = self.hparams.valid_search_interval
            if current_epoch % valid_search_interval == 0:
                hyps, top_lengths, top_scores, top_log_probs = self.hparams.valid_search(enc_out.detach(), wav_lens)
                attn_map = None
            if stage == sb.Stage.TEST:
                hyps, top_lengths, top_scores, top_log_probs = self.hparams.test_search(enc_out.detach(), wav_lens)
                attn_map = None
        return {
            "p_ctc_feat": p_ctc_logits,  # [B, T_s, C]
            "p_dec_out": p_seq_logits,  # [B, T_p+1, C]
            "feats": feats,  # [B, T_s, D]
            "attn_map": attn_map,  # [B, T_p+1, T_s] or similar
            "hyps": hyps,  # [B, T_p+1] or None if not applicable
        }
        
    def compute_objectives(self, predictions, batch, stage):
        "Computes the loss for the model."
        current_epoch = self.hparams.epoch_counter.current
        valid_search_interval = self.hparams.valid_search_interval
        
        p_ctc_feat = predictions["p_ctc_feat"]
        p_dec_out = predictions["p_dec_out"]
        feats = predictions["feats"]
        attn_map = predictions["attn_map"]
        hyps = predictions.get("hyps", [])  # [B, T_p+1] or None if not applicable

        wavs, wav_lens = batch.sig
        targets, target_lens = batch.phn_encoded_target
        targets_bos, target_lens_bos = batch.phn_encoded_target_bos
        targets_eos, target_lens_eos = batch.phn_encoded_target_eos
        
        canonicals, canonical_lens = batch.phn_encoded_canonical
        canonicals_bos, canonical_lens_bos = batch.phn_encoded_canonical_bos
        canonicals_eos, canonical_lens_eos = batch.phn_encoded_canonical_eos
        perceiveds, perceived_lens = batch.phn_encoded_perceived
        perceiveds_bos, perceived_lens_bos = batch.phn_encoded_perceived_bos
        perceiveds_eos, perceived_lens_eos = batch.phn_encoded_perceived_eos
        ids = batch.id
    
        # Caculate the loss for CTC and seq2seq outputs

        loss_ctc = self.hparams.ctc_cost(p_ctc_feat, targets, wav_lens, target_lens)
<<<<<<< HEAD
        loss_dec_out = self.hparams.seq_cost(p_dec_out, targets_eos, length=target_lens_eos)

=======
        loss_dec_out = self.hparams.seq_cost(p_dec_out, targets_eos, target_lens_eos)
        
        # if stage == sb.Stage.TRAIN:
        #     # # TODO: Better to Train CELoss without BOS / EOS
        #     # pdb.set_trace()
        #     # loss_dec_out = torch.tensor(0.0, device=self.device)

        #     loss_dec_out = sb.nnet.losses.kldiv_loss(
        #         p_dec_out,
        #         targets_eos,
        #         length=target_lens_eos,
        #         label_smoothing=0.1,
        #         reduction="batchmean",
        #     )

        # else: 
        #     # During inference, don't compute attention loss
        #     # loss_dec_out = torch.tensor(0.0, device=self.device)
        #     loss_dec_out = sb.nnet.losses.kldiv_loss(
        #         p_dec_out,
        #         targets_eos,
        #         length=target_lens_eos,
        #         label_smoothing=0.1,
        #         reduction="batchmean",
        #     )
        # ---- Guided Attention Loss ----
>>>>>>> 091097f7

        loss = (
            self.hparams.ctc_weight * loss_ctc
            + (1 - self.hparams.ctc_weight) * loss_dec_out
        )
        
        if stage != sb.Stage.TRAIN:
            if current_epoch % valid_search_interval == 0 or (
                    stage == sb.Stage.TEST
                ):
                    # Record losses for posterit
                    # Traditional CTC greedy decoding
                sequence = sb.decoders.ctc_greedy_decode(
                    p_ctc_feat, wav_lens, blank_id=self.hparams.blank_index
                )
                sequence_decoder_out = hyps  # [B, T_p+1]

                self.ctc_metrics.append(ids, p_ctc_feat, targets, wav_lens, target_lens)
                self.seq_metrics.append(ids, log_probabilities=p_dec_out, targets=targets_eos, length=target_lens_eos)
                
                # self.ctc_metrics_fuse.append(ids, sequence_decoder_out, targets, wav_lens, target_lens)
                
                # CTC-only results
                self.per_metrics.append(
                    ids=ids,
                    predict=sequence,
                    target=targets,
                    predict_len=None,
                    target_len=target_lens,
                    ind2lab=self.label_encoder.decode_ndim,
                )
                    
                # seq2seq results
                self.per_metrics_seq.append(
                    ids=ids,
                    predict=sequence_decoder_out,
                    target=targets,
                    predict_len=None,
                    target_len=target_lens,
                    ind2lab=self.label_encoder.decode_ndim,
                )
                
                # MPD metrics
                self.mpd_metrics.append(
                    ids=ids,
                    predict=sequence,
                    canonical=canonicals,
                    perceived=perceiveds,
                    predict_len=None,
                    canonical_len=canonical_lens,
                    perceived_len=perceived_lens,
                    ind2lab=self.label_encoder.decode_ndim,
                )
                
                self.mpd_metrics_seq.append(
                    ids=ids,
                    predict=sequence_decoder_out,
                    canonical=canonicals,
                    perceived=perceiveds,
                    predict_len=None,
                    canonical_len=canonical_lens,
                    perceived_len=perceived_lens,
                    ind2lab=self.label_encoder.decode_ndim,
                )
            
        # Log to wandb if available (VALID stage only)
        current_epoch = self.hparams.epoch_counter.current          
        valid_search_interval = self.hparams.valid_search_interval
        if current_epoch % valid_search_interval == 0 or (
            stage == sb.Stage.TEST
        ):
            try:
                import wandb
                wandb.log({
                    "loss": loss.item(),
                }, step=self.hparams.epoch_counter.current)
                # if loss_ga is not None:
                #     wandb.log({"loss_ga": loss_ga.item()}, step=self.hparams.epoch_counter.current)
                if loss_dec_out is not None:
                    wandb.log({"loss_dec_out": loss_dec_out.item()}, step=self.hparams.epoch_counter.current)
                if loss_ctc is not None:
                    wandb.log({"loss_ctc_head": loss_ctc.item()}, step=self.hparams.epoch_counter.current)
            except Exception:
                pass
        return loss
    
    def on_fit_start(self):
        """Gets called at the beginning of ``fit()``, on multiple processes
        if ``distributed_count > 0`` and backend is ddp.

        Default implementation compiles the jit modules, initializes
        optimizers, and loads the latest checkpoint to resume training.
        """
        # Run this *after* starting all processes since jit modules cannot be
        # pickled.
        self._compile()

        # Wrap modules with parallel backend after jit
        self._wrap_distributed()

        # Initialize optimizers after parameters are configured
        self.init_optimizers()

        # Load latest checkpoint to resume training if interrupted
        ## NOTE: make sure to use the "best" model to continual training
        ## so we set the `min_key` argument
        if self.checkpointer is not None:
            # TODO: support recover best on PER or mpd_f1 or averaged model of best PER and mpd_f1
            self.checkpointer.recover_if_possible(
                min_key="PER",
                # max_key="mpd_f1",
            )
        
        # Load pretrained components if specified
        if getattr(self.hparams, 'load_pretrained_components', False):
            pretrained_path = getattr(self.hparams, 'pretrained_model_path', '')
            components = getattr(self.hparams, 'components_to_load', ['ssl', 'encoder'])
            freeze_loaded = getattr(self.hparams, 'freeze_loaded_components', True)
            
            if pretrained_path and os.path.exists(pretrained_path):
                try:
                    self.load_pretrained_components(
                        checkpoint_path=pretrained_path,
                        components_to_load=components,
                        freeze_loaded=freeze_loaded
                    )
                except Exception as e:
                    print(f"❌ Failed to load pretrained components: {e}")
                    print("   Continuing with random initialization...")
            else:
                print(f"⚠️  Pretrained model path not found: {pretrained_path}")
                print("   Continuing with random initialization...")

    def on_stage_end(self, stage, stage_loss, epoch):
        current_stage = self.hparams.epoch_counter.current
        """Gets called at the end of a epoch."""
        if stage == sb.Stage.TRAIN:
            self.train_loss = stage_loss

        if stage == sb.Stage.VALID:
            current_epoch = self.hparams.epoch_counter.current
            valid_search_interval = self.hparams.valid_search_interval
            if (
                current_epoch % valid_search_interval == 0
            ):
                per = self.per_metrics.summarize("error_rate")
                mpd_f1 = self.mpd_metrics.summarize("mpd_f1")
                
                per_seq = self.per_metrics_seq.summarize("error_rate")
                mpd_f1_seq = self.mpd_metrics_seq.summarize("mpd_f1")
                current_epoch = self.hparams.epoch_counter.current
                valid_search_interval = self.hparams.valid_search_interval
                # Log stats
                valid_stats = {
                    "loss": stage_loss,
                    "ctc_loss": self.ctc_metrics.summarize("average"),
                    "seq_loss": self.seq_metrics.summarize("average"),
                    "PER": per,
                    "mpd_f1": mpd_f1,
                    "PER_seq": per_seq,
                    "mpd_f1_seq": mpd_f1_seq,
                }
                
                # Check CTC convergence at the end of validation epoch
                current_ctc_loss = self.ctc_metrics.summarize("average")
                self.check_ctc_convergence(current_ctc_loss)
                
                # Check metric convergence at the end of validation epoch
                self.check_metric_convergence(per, mpd_f1)
            
                self.hparams.train_logger.log_stats(
                    stats_meta={
                        "epoch": epoch,
                        "lr_adam": self.adam_optimizer.param_groups[0]["lr"],
                        "lr_pretrained": self.pretrained_opt_class.param_groups[0]["lr"],
                    },
                    train_stats={"loss": self.train_loss},
                    valid_stats=valid_stats,
                )                # Save best 3 models for each metric using simplified approach
                improved = False
                
                def save_best_model(metric_name, current_value, best_value, best_list, ckpt_prefix, 
                                meta_key, key_type, is_higher_better):
                    should_save = (current_value > best_value if is_higher_better else current_value < best_value) or len(best_list) < 3
                    
                    if should_save:
                        ckpt_name = f"{ckpt_prefix}_{epoch:03d}_{current_value:.4f}.ckpt"
                        meta = {"epoch": epoch, metric_name: current_value, meta_key: current_value}
                        if metric_name.endswith("_seq"):
                            meta.update({"PER_seq": per_seq, "mpd_f1_seq": mpd_f1_seq})
                        else:
                            meta.update({"PER": per, "mpd_f1": mpd_f1})
                        
                        self.checkpointer.save_and_keep_only(
                            meta=meta,
                            name=ckpt_name,
                            num_to_keep=self.hparams.max_save_models*4,
                            **{key_type: [meta_key]}
                        )
                        
                        best_list.append((current_value, epoch, ckpt_name))
                        best_list.sort(key=lambda x: -x[0] if is_higher_better else x[0])
                        best_list[:] = best_list[:3]
                        return best_list[0][0], True
                    return best_value, False
                    
                # Save models for each metric
                self.best_per, per_improved = save_best_model(
                    "per", per, self.best_per, self.best_per_list, 
                    "best_per", "best_PER", "min_keys", False)
                
                self.best_mpd_f1, mpd_improved = save_best_model(
                    "mpd_f1", mpd_f1, self.best_mpd_f1, self.best_mpd_f1_list,
                    "best_mpdf1", "best_mpd_f1", "max_keys", True)
                
                self.best_per_seq, per_seq_improved = save_best_model(
                    "per_seq", per_seq, self.best_per_seq, self.best_per_seq_list,
                    "best_per_seq", "best_PER_seq", "min_keys", False)
                
                self.best_mpd_f1_seq, mpd_seq_improved = save_best_model(
                    "mpd_f1_seq", mpd_f1_seq, self.best_mpd_f1_seq, self.best_mpd_f1_seq_list,
                    "best_mpd_f1_seq", "best_mpd_f1_seq", "max_keys", True)
                
                improved = per_improved or mpd_improved or per_seq_improved or mpd_seq_improved

                # Early stopping logic: only track best valid loss, do not save checkpoint for valid loss
                if stage_loss < self.best_valid_loss or len(self.best_valid_loss_list) < 10:
                    ckpt_name = f"best_valid_loss_{epoch:03d}_{stage_loss:.4f}.ckpt"
                    # Do NOT save checkpoint for valid loss (just update stats)
                    self.best_valid_loss_list.append((stage_loss, epoch, ckpt_name))
                    self.best_valid_loss_list = sorted(self.best_valid_loss_list, key=lambda x: x[0])[:10]
                    self.best_valid_loss = self.best_valid_loss_list[0][0]
                    improved = True

                if improved:
                    self.no_improve_epochs = 0
                    self.last_improved_epoch = epoch
                else:
                    self.no_improve_epochs += 1

                # Logging
                wandb.log({
                    "epoch": epoch,
                    "train_loss": self.train_loss,
                    "valid_loss": stage_loss,
                    "ctc_loss": self.ctc_metrics.summarize("average"),
                    "PER": per,
                    "mpd_f1": mpd_f1,
                    "PER_seq": per_seq,
                    "mpd_f1_seq": mpd_f1_seq,
                    "encoder_frozen": self.encoder_frozen,
                    "ssl_frozen": self.ssl_frozen,
                    "best_ctc_loss": self.best_ctc_loss,
                    "ctc_no_improve_epochs": self.ctc_no_improve_epochs,
                    "best_valid_per": self.best_valid_per,
                    "best_valid_f1": self.best_valid_f1,
                    "metric_no_improve_epochs": self.metric_no_improve_epochs,
                    "freezing_metric": self.freezing_metric,
                }, step=epoch)
                # Early stop if patience exceeded
                if self.no_improve_epochs >= self.patience:
                    print(f"Early stopping at epoch {epoch} (no improvement for {self.patience} epochs)")
                    raise StopIteration

        if stage == sb.Stage.TEST:
            per = self.per_metrics.summarize("error_rate")
            mpd_f1 = self.mpd_metrics.summarize("mpd_f1")
            
            per_seq = self.per_metrics_seq.summarize("error_rate")
            mpd_f1_seq = self.mpd_metrics_seq.summarize("mpd_f1")
            self.hparams.train_logger.log_stats(
                stats_meta={"Epoch loaded": self.hparams.epoch_counter.current},
                test_stats={"loss": stage_loss, "PER": per, "mpd_f1": mpd_f1, 
                            "PER_seq": per_seq, "mpd_f1_seq": mpd_f1_seq},
            )
            # 
            with open(self.hparams.per_file, "w") as w:
                w.write("CTC loss stats:\n")
                self.ctc_metrics.write_stats(w)
                w.write("\nPER stats:\n")
                self.per_metrics.write_stats(w)
                # write pure hypotheses at the end of the file 
                # id1 <hyps>
                # id2 <hyps>
                print(
                    "CTC and PER stats written to file",
                    self.hparams.per_file,
                )
            with open(self.hparams.mpd_file, "w") as m:
                m.write("MPD results and stats:\n")
                self.mpd_metrics.write_stats(m)
                print(
                    "MPD results and stats written to file",
                    self.hparams.mpd_file,
                )
                
            records = [x for x in self.mpd_metrics.scores]
            with open(self.hparams.output_folder + "/hyp", "w") as m:
                m.write("Hyp tokens:\n")
                for recs in records:
                    idx = recs['key']
                    ref = " ".join(recs['hypothesis'])
                    m.write(f"{idx} {ref}\n")
                print(
                    "Hypothesis tokens written to file",
                    self.hparams.output_folder + "/hyp",
                )

            # pdb.set_trace()
            # if not files for joint decoding, create files
            if not hasattr(self.hparams, 'per_seq_file'):
                self.hparams.per_seq_file = self.hparams.per_file.replace(".txt", "_seq.txt")
            with open(self.hparams.per_seq_file, "w") as w:
                w.write("Joint CTC-Attention PER stats:\n")
                self.seq_metrics.write_stats(w)
                self.per_metrics_seq.write_stats(w)
                print(
                    "Joint CTC-Attention PER stats written to file",
                    self.hparams.per_seq_file,
                )
            if not hasattr(self.hparams, 'mpd_seq_file'):
                self.hparams.mpd_seq_file = self.hparams.mpd_file.replace(".txt", "_seq.txt")
            with open(self.hparams.mpd_seq_file, "w") as m:
                m.write("Joint CTC-Attention MPD results and stats:\n")
                self.mpd_metrics_seq.write_stats(m)
                print(
                    "Joint CTC-Attention MPD results and stats written to file",
                    self.hparams.mpd_seq_file,
                )
                records = [x for x in self.mpd_metrics_seq.scores]
            with open(self.hparams.output_folder + "/ref", "w") as m:
                for recs in records:
                    idx = recs['key']
                    ref = " ".join(recs['canonical'])
                    m.write(f"{idx} {ref}\n")
                print(
                    "Canonical tokens written to file",
                    self.hparams.output_folder + "/ref",
                )
            with open(self.hparams.output_folder + "/human_seq", "w") as m:
                for recs in records:
                    idx = recs['key'] 
                    ref = " ".join(recs['perceived'])
                    m.write(f"{idx} {ref}\n")
                print(
                    "Perceived tokens written to file",
                    self.hparams.output_folder + "/human_seq",
                )
            with open(self.hparams.output_folder + "/hyp_joint", "w") as m:
                for recs in records:
                    idx = recs['key']
                    ref = " ".join(recs['hypothesis'])
                    m.write(f"{idx} {ref}\n")

    def init_optimizers(self):

        self.adam_optimizer = self.hparams.adam_opt_class(
            self.hparams.model.parameters(),
        )
        self.pretrained_opt_class = self.hparams.pretrained_opt_class(
            self.modules.perceived_ssl.parameters(), 
        )
        if self.checkpointer is not None:
            # if self.hparams.perceived_ssl is not None and not self.hparams.perceived_ssl.freeze:
            self.checkpointer.add_recoverable("adam_opt", self.adam_optimizer)
            self.checkpointer.add_recoverable("pretrained_opt", self.pretrained_opt_class)
            # Add recoverable for freezing states
            self.checkpointer.add_recoverable("encoder_frozen", self)
            self.checkpointer.add_recoverable("ssl_frozen", self)
            self.checkpointer.add_recoverable("best_ctc_loss", self)
            self.checkpointer.add_recoverable("ctc_no_improve_epochs", self)
            self.checkpointer.add_recoverable("ctc_loss_history", self)
            self.checkpointer.add_recoverable("best_valid_per", self)
            self.checkpointer.add_recoverable("best_valid_f1", self)
            self.checkpointer.add_recoverable("metric_no_improve_epochs", self)
            self.checkpointer.add_recoverable("per_history", self)
            self.checkpointer.add_recoverable("f1_history", self)
            
    def on_evaluate_start(self, max_key=None, min_key=None):
        return super().on_evaluate_start(max_key, min_key)

    def on_fit_batch_end(self, batch, outputs, loss, should_step):
        """At the end of the optimizer step, apply noam annealing."""
        if should_step:
            self.hparams.noam_annealing(self.adam_optimizer)

    def fit_batch(self, batch):
        """Fit one batch, override to do multiple updates.

        The default implementation depends on a few methods being defined
        with a particular behavior:

        * ``compute_forward()``
        * ``compute_objectives()``

        Also depends on having optimizers passed at initialization.

        Arguments
        ---------
        batch : list of torch.Tensors
            Batch of data to use for training. Default implementation assumes
            this batch has two elements: inputs and targets.

        Returns
        -------
        detached loss
        """
        def check_gradients(loss):
            """Check if gradients are finite"""
            if not torch.isfinite(loss):
                print("Warning: loss is not finite, skipping step")
                return False
            return True
        if self.hparams.auto_mix_prec:
            # Use automatic mixed precision training
            self.adam_optimizer.zero_grad()
            self.pretrained_opt_class.zero_grad()

            with torch.amp.autocast("cuda"):
                outputs = self.compute_forward(batch, sb.Stage.TRAIN)
                loss = self.compute_objectives(outputs, batch, sb.Stage.TRAIN)
            # normalize the loss by gradient_accumulation and scale for mixed precision
            self.scaler.scale(loss / self.hparams.gradient_accumulation).backward()
            self.scaler.unscale_(self.adam_optimizer)
            if not self.ssl_frozen:
                self.scaler.unscale_(self.pretrained_opt_class)
            
            if check_gradients(loss):
                # Only step optimizers for non-frozen parts
                if not self.ssl_frozen:
                    self.scaler.step(self.pretrained_opt_class)
                else:
                    print("SSL model frozen, skipping SSL optimizer step")
                
                # Main optimizer always steps (includes decoder)
                self.scaler.step(self.adam_optimizer)
                
            self.scaler.update()

        else:
            
            outputs = self.compute_forward(batch, sb.Stage.TRAIN)
            
            loss = self.compute_objectives(outputs, batch, sb.Stage.TRAIN)
            # normalize the loss by gradient_accumulation step
            (loss / self.hparams.gradient_accumulation).backward()

            if self.step % self.hparams.gradient_accumulation == 0:
                # gradient clipping & early stop if loss is not fini
                
                if check_gradients(loss):
                    # Only step optimizers for non-frozen parts
                    if not self.ssl_frozen:
                        self.pretrained_opt_class.step()
                    else:
                        print("SSL model frozen, skipping SSL optimizer step")
                    
                    # Main optimizer always steps (includes decoder)
                    self.adam_optimizer.step()

                # Always zero gradients
                self.pretrained_opt_class.zero_grad()
                self.adam_optimizer.zero_grad()    

        return loss.detach().cpu()

<<<<<<< HEAD
class TransformerMDD_with_extra_loss(TransformerMDD):
    """TransformerMDD with extra loss for perceived phonemes"""
    
    def on_stage_start(self, stage, epoch):
        self.mispro_metrics = self.hparams.mispro_stats()
        return super().on_stage_start(stage, epoch)
    
=======
class TransformerMDD_dual_ctc(TransformerMDD):
>>>>>>> 091097f7
    def compute_forward(self, batch, stage):
        batch = batch.to(self.device)
        wavs, wav_lens = batch.sig
        targets, target_lens = batch.phn_encoded_target
        targets_bos, target_lens_bos = batch.phn_encoded_target_bos
        targets_eos, target_lens_eos = batch.phn_encoded_target_eos
        
        canonicals, canonical_lens = batch.phn_encoded_canonical
        canonicals_bos, canonical_lens_bos = batch.phn_encoded_canonical_bos
        canonicals_eos, canonical_lens_eos = batch.phn_encoded_canonical_eos
        perceiveds, perceived_lens = batch.phn_encoded_perceived
        perceiveds_bos, perceived_lens_bos = batch.phn_encoded_perceived_bos
        perceiveds_eos, perceived_lens_eos = batch.phn_encoded_perceived_eos
<<<<<<< HEAD

        feats = self.modules.perceived_ssl(wavs)  # [B, T_s, ENC_DIM]
        if len(feats.shape) == 4: 
            feats = feats[self.hparams.preceived_ssl_emb_layer]
            
=======
    
        feats = self.modules.perceived_ssl(wavs)  # [B, T_s, ENC_DIM]
        
        before_enc_feats = self.modules.enc(feats)  # [B, T_s, D]
        # CTC detection before Transformer
        p_pre_enc_feats = self.modules.ctc_lin(before_enc_feats)  # [B, T_s, C]
        
        # pre_enc
>>>>>>> 091097f7
        current_epoch = self.hparams.epoch_counter.current
        hyps = None
        attn_map = None

        if sb.Stage.TRAIN == stage:
<<<<<<< HEAD
            ## Todo apply mask-ctc decode
            enc_out, hidden, dec_out = self.modules.TransASR(
                src=feats,
                tgt=perceiveds_bos,
=======
            # pdb.set_trace()
            enc_out, hidden, dec_out = self.modules.TransASR(
                src=before_enc_feats,
                tgt=targets_bos,
>>>>>>> 091097f7
                wav_len=wav_lens,
                pad_idx=0, 
            )
            # CTC head
<<<<<<< HEAD
            h_ctc_feat = self.modules.ctc_lin(enc_out)  # [B, T_s, C]
            p_ctc_logits = self.hparams.log_softmax(h_ctc_feat)  # Log probabilities
            
            # seq2seq head
            h_seq_feat = self.modules.d_out(dec_out)  # [B, T_p+1, C]
            p_seq_logits = self.hparams.log_softmax(h_seq_feat)  # Log probabilities
            
            # d_out head for mispro detection
            h_dec_out = self.modules.d_out_mispro(p_seq_logits)  # [B, T_s, C]
            p_dec_out_logits = torch.nn.functional.sigmoid(h_dec_out)  # Sigmoid probabilities for mispro detection
=======
            h_ctc_feat = self.modules.ctc_lin_after_enc(enc_out)  # [B, T_s, C]
            p_ctc_logits = self.hparams.log_softmax(h_ctc_feat)  # Log probabilities

            # seq2seq head
            h_seq_feat = self.modules.d_out(dec_out)  # [B, T_p+1, C]
            p_seq_logits = self.hparams.log_softmax(h_seq_feat)  # Log probabilities
>>>>>>> 091097f7

        else:
            with torch.no_grad():
                enc_out, hidden, dec_out = self.modules.TransASR(
<<<<<<< HEAD
                    src=feats,
                    tgt=perceiveds_bos,
                    wav_len=wav_lens,
                    pad_idx=0,  # Assuming 0 is the padding index
                )
                h_ctc_feat = self.modules.ctc_lin(enc_out)  # [B, T_s, C]
                p_ctc_logits = self.hparams.log_softmax(h_ctc_feat)  # Log probabilities
                
=======
                    src=before_enc_feats,
                    tgt=targets_bos,
                    wav_len=wav_lens,
                    pad_idx=0,  # Assuming 0 is the padding index
                )
                h_ctc_feat = self.modules.ctc_lin_after_enc(enc_out)  # [B, T_s, C]
                p_ctc_logits = self.hparams.log_softmax(h_ctc_feat)  # Log probabilities

>>>>>>> 091097f7
                # seq2seq head
                h_seq_feat = self.modules.d_out(dec_out)  # [B, T_p+1, C]
                p_seq_logits = self.hparams.log_softmax(h_seq_feat)  # Log probabilities
                
<<<<<<< HEAD
                # d_out head for mispro detection
                # h_dec_out = self.modules.d_out_mispro(dec_out)  # [B, T_s, C]
                h_dec_out = self.modules.d_out_mispro(p_seq_logits)
                p_dec_out_logits = torch.nn.functional.sigmoid(h_dec_out)  # Sigmoid probabilities for mispro detection
                
=======
>>>>>>> 091097f7
                hyps = None
                attn_map = None
        
            valid_search_interval = self.hparams.valid_search_interval
            if current_epoch % valid_search_interval == 0:
                hyps, top_lengths, top_scores, top_log_probs = self.hparams.valid_search(enc_out.detach(), wav_lens)
                attn_map = None
            if stage == sb.Stage.TEST:
                hyps, top_lengths, top_scores, top_log_probs = self.hparams.test_search(enc_out.detach(), wav_lens)
                attn_map = None
        return {
            "p_ctc_feat": p_ctc_logits,  # [B, T_s, C]
            "p_dec_out": p_seq_logits,  # [B, T_p+1, C]
            "feats": feats,  # [B, T_s, D]
            "attn_map": attn_map,  # [B, T_p+1, T_s] or similar
            "hyps": hyps,  # [B, T_p+1] or None if not applicable
<<<<<<< HEAD
            "p_dec_out_logits": p_dec_out_logits,  # [B, T_s, C] for mispro detection
        }
    
=======
            "p_pre_enc_feats": p_pre_enc_feats,  # [B, T_s, C]
        }
>>>>>>> 091097f7
    def compute_objectives(self, predictions, batch, stage):
        "Computes the loss for the model."
        current_epoch = self.hparams.epoch_counter.current
        valid_search_interval = self.hparams.valid_search_interval
        
        p_ctc_feat = predictions["p_ctc_feat"]
        p_dec_out = predictions["p_dec_out"]
        feats = predictions["feats"]
        attn_map = predictions["attn_map"]
        hyps = predictions.get("hyps", [])  # [B, T_p+1] or None if not applicable
<<<<<<< HEAD
        p_dec_out_logits = predictions["p_dec_out_logits"]  # [B, T_s, C] for mispro detection

        ids = batch.id
=======
        p_pre_enc_feats = predictions["p_pre_enc_feats"]  # [B, T_s, C]

>>>>>>> 091097f7
        wavs, wav_lens = batch.sig
        targets, target_lens = batch.phn_encoded_target
        targets_bos, target_lens_bos = batch.phn_encoded_target_bos
        targets_eos, target_lens_eos = batch.phn_encoded_target_eos
        
        canonicals, canonical_lens = batch.phn_encoded_canonical
        canonicals_bos, canonical_lens_bos = batch.phn_encoded_canonical_bos
        canonicals_eos, canonical_lens_eos = batch.phn_encoded_canonical_eos
        perceiveds, perceived_lens = batch.phn_encoded_perceived
        perceiveds_bos, perceived_lens_bos = batch.phn_encoded_perceived_bos
        perceiveds_eos, perceived_lens_eos = batch.phn_encoded_perceived_eos
<<<<<<< HEAD
        
        # Mislabel rescaling for mispro detection
        mislabel_eos, mislabel_lens_eos = batch.mispro_label_eos # [B, T_p]
        
        # pdb.set_trace()
        # Caculate the loss for CTC and seq2seq outputs
        loss_ctc = self.hparams.ctc_cost(p_ctc_feat, targets, wav_lens, target_lens)
        # loss_ctc = self.hparams.ctc_cost(p_ctc_feat, targets_eos, wav_lens, target_lens_eos)
        loss_dec_out = self.hparams.seq_cost(p_dec_out, perceiveds_eos, length=perceived_lens_eos)
        loss_mispro = self.hparams.mispro_cost(p_dec_out_logits, mislabel_eos, mislabel_lens_eos)
        # pdb.set_trace()
        # def plot_mask(attn_map):
        #     """Plot attention map with mask."""
        #     import matplotlib.pyplot as plt
            
        #     # Convert to numpy for plotting
        #     attn_map_np = attn_map.cpu().numpy()
        #     if attn_map_np.ndim== 1:
        #         attn_map_np = attn_map_np[None, :]
            
        #     plt.figure(figsize=(10, 8))
        #     plt.imshow(attn_map_np, aspect='auto', cmap='viridis')
        #     plt.title("Attention Map")
        #     plt.xlabel("Target Length")
        #     plt.ylabel("Source Length")
            
        #     import time
        #     timestamp = time.strftime("%Y%m%d-%H%M%S")
        #     plt.colorbar()
        #     plt.tight_layout()
        #     plt.savefig(f"attention_map_{timestamp}.png")
        #     plt.close() 
        
        # plot_mask(mislabel)
        # plot_mask(scaled_mislabel)
        
        loss = (
            self.hparams.ctc_weight * loss_ctc 
            + (1 - self.hparams.ctc_weight) * loss_dec_out
            + self.hparams.mispro_weight * loss_mispro
            )     
=======
        ids = batch.id
        
        # if sb.Stage.TRAIN == stage and hasattr(self.hparams, "wav_augment"):
        #     wavs, wav_lens = self.hparams.wav_augment(wavs, wav_lens)
        #     targets = self.hparams.wav_augment.replicate_labels(targets)
        #     target_lens = self.hparams.wav_augment.replicate_labels(target_lens)
        #     targets_bos = self.hparams.wav_augment.replicate_labels(targets_bos)
        #     target_lens_bos = self.hparams.wav_augment.replicate_labels(target_lens_bos)
        #     targets_eos = self.hparams.wav_augment.replicate_labels(targets_eos)
        #     target_lens_eos = self.hparams.wav_augment.replicate_labels(target_lens_eos)

        # Caculate the loss for CTC and seq2seq outputs
        # loss_ctc = self.hparams.ctc_cost(p_ctc_feat, targets, wav_lens, target_lens)
        loss_ctc = self.hparams.ctc_cost(p_ctc_feat, targets, wav_lens, target_lens)
        loss_dec_out = self.hparams.seq_cost(p_dec_out, targets_eos, target_lens_eos)
        loss_ctc_post_enc = self.hparams.ctc_cost(p_pre_enc_feats, targets, wav_lens, target_lens)
        
        # if stage == sb.Stage.TRAIN:
        #     # # TODO: Better to Train CELoss without BOS / EOS
        #     # pdb.set_trace()
        #     # loss_dec_out = torch.tensor(0.0, device=self.device)

        #     loss_dec_out = sb.nnet.losses.kldiv_loss(
        #         p_dec_out,
        #         targets_eos,
        #         length=target_lens_eos,
        #         label_smoothing=0.1,
        #         reduction="batchmean",
        #     )

        # else: 
        #     # During inference, don't compute attention loss
        #     # loss_dec_out = torch.tensor(0.0, device=self.device)
        #     loss_dec_out = sb.nnet.losses.kldiv_loss(
        #         p_dec_out,
        #         targets_eos,
        #         length=target_lens_eos,
        #         label_smoothing=0.1,
        #         reduction="batchmean",
        #     )
        ctc_loss_merge = self.hparams.dual_ctc_loss_weight * loss_ctc + (1 - self.hparams.dual_ctc_loss_weight) * loss_ctc_post_enc

        loss = (self.hparams.ctc_weight * ctc_loss_merge
            + (1 - self.hparams.ctc_weight) * loss_dec_out)
>>>>>>> 091097f7
        
        if stage != sb.Stage.TRAIN:
            if current_epoch % valid_search_interval == 0 or (
                    stage == sb.Stage.TEST
                ):
                    # Record losses for posterit
                    # Traditional CTC greedy decoding
                sequence = sb.decoders.ctc_greedy_decode(
                    p_ctc_feat, wav_lens, blank_id=self.hparams.blank_index
                )
                sequence_decoder_out = hyps  # [B, T_p+1]
                
                # print(f"GT: \n {self.label_encoder.decode_ndim(targets[-1])}")
                # print(f"CTC Greedy Decoding: \n {self.label_encoder.decode_ndim(sequence[-1])}")
                # print(f"Attention Decoder Greedy Decoding: \n {self.label_encoder.decode_ndim(sequence_decoder_out[-1])}")

                self.ctc_metrics.append(ids, p_ctc_feat, targets, wav_lens, target_lens)
<<<<<<< HEAD
                self.seq_metrics.append(ids, log_probabilities=p_dec_out, targets=perceiveds_eos, length=perceived_lens_eos)
                # pdb.set_trace()
                self.mispro_metrics.append(ids, p_dec_out_logits, mislabel_eos, mislabel_lens_eos)
=======
                self.seq_metrics.append(ids, log_probabilities=p_dec_out, targets=targets_eos, length=target_lens_eos)
                
>>>>>>> 091097f7
                # self.ctc_metrics_fuse.append(ids, sequence_decoder_out, targets, wav_lens, target_lens)
                
                # CTC-only results
                self.per_metrics.append(
                    ids=ids,
                    predict=sequence,
                    target=targets,
                    predict_len=None,
                    target_len=target_lens,
                    ind2lab=self.label_encoder.decode_ndim,
                )
                    
                # seq2seq results
<<<<<<< HEAD
                # might need eos removal
=======
>>>>>>> 091097f7
                self.per_metrics_seq.append(
                    ids=ids,
                    predict=sequence_decoder_out,
                    target=targets,
                    predict_len=None,
                    target_len=target_lens,
                    ind2lab=self.label_encoder.decode_ndim,
                )
                
                # MPD metrics
                self.mpd_metrics.append(
                    ids=ids,
                    predict=sequence,
                    canonical=canonicals,
                    perceived=perceiveds,
                    predict_len=None,
                    canonical_len=canonical_lens,
                    perceived_len=perceived_lens,
                    ind2lab=self.label_encoder.decode_ndim,
                )
                
                self.mpd_metrics_seq.append(
                    ids=ids,
                    predict=sequence_decoder_out,
                    canonical=canonicals,
                    perceived=perceiveds,
                    predict_len=None,
                    canonical_len=canonical_lens,
                    perceived_len=perceived_lens,
                    ind2lab=self.label_encoder.decode_ndim,
                )
            
        # Log to wandb if available (VALID stage only)
        current_epoch = self.hparams.epoch_counter.current          
        valid_search_interval = self.hparams.valid_search_interval
        if current_epoch % valid_search_interval == 0 or (
            stage == sb.Stage.TEST
        ):
            try:
                import wandb
                wandb.log({
                    "loss": loss.item(),
                }, step=self.hparams.epoch_counter.current)
                # if loss_ga is not None:
                #     wandb.log({"loss_ga": loss_ga.item()}, step=self.hparams.epoch_counter.current)
                if loss_dec_out is not None:
<<<<<<< HEAD
                    wandb.log({"test_loss_dec_out": loss_dec_out.item()}, step=self.hparams.epoch_counter.current)
                if loss_ctc is not None:
                    wandb.log({"test_loss_ctc_head": loss_ctc.item()}, step=self.hparams.epoch_counter.current)
                if loss_mispro is not None:
                    wandb.log({"test_loss_mispro": loss_mispro.item()}, step=self.hparams.epoch_counter.current)
            except Exception:
                pass
        return loss

    def on_stage_end(self, stage, stage_loss, epoch):
        current_stage = self.hparams.epoch_counter.current
        """Gets called at the end of a epoch."""
        if stage == sb.Stage.TRAIN:
            self.train_loss = stage_loss

        if stage == sb.Stage.VALID:
            current_epoch = self.hparams.epoch_counter.current
            valid_search_interval = self.hparams.valid_search_interval
            if (
                current_epoch % valid_search_interval == 0
            ):
                per = self.per_metrics.summarize("error_rate")
                mpd_f1 = self.mpd_metrics.summarize("mpd_f1")                
                per_seq = self.per_metrics_seq.summarize("error_rate")
                mpd_f1_seq = self.mpd_metrics_seq.summarize("mpd_f1")
                
                current_epoch = self.hparams.epoch_counter.current
                valid_search_interval = self.hparams.valid_search_interval
                # Log stats
                valid_stats = {
                    "loss": stage_loss,
                    "ctc_loss": self.ctc_metrics.summarize("average"),
                    "seq_loss": self.seq_metrics.summarize("average"),
                    "mispro_loss": self.mispro_metrics.summarize("average"),
                    "PER": per,
                    "mpd_f1": mpd_f1,
                    "PER_seq": per_seq,
                    "mpd_f1_seq": mpd_f1_seq,
                }
            
                self.hparams.train_logger.log_stats(
                    stats_meta={
                        "epoch": epoch,
                        "lr_adam": self.adam_optimizer.param_groups[0]["lr"],
                        "lr_pretrained": self.pretrained_opt_class.param_groups[0]["lr"],
                    },
                    train_stats={"loss": self.train_loss},
                    valid_stats=valid_stats,
                )                # Save best 3 models for each metric using simplified approach
                improved = False
                
                def save_best_model(metric_name, current_value, best_value, best_list, ckpt_prefix, 
                                meta_key, key_type, is_higher_better):
                    should_save = (current_value > best_value if is_higher_better else current_value < best_value) or len(best_list) < 3
                    
                    if should_save:
                        ckpt_name = f"{ckpt_prefix}_{epoch:03d}_{current_value:.4f}.ckpt"
                        meta = {"epoch": epoch, metric_name: current_value, meta_key: current_value}
                        if metric_name.endswith("_seq"):
                            meta.update({"PER_seq": per_seq, "mpd_f1_seq": mpd_f1_seq})
                        else:
                            meta.update({"PER": per, "mpd_f1": mpd_f1})
                        
                        self.checkpointer.save_and_keep_only(
                            meta=meta,
                            name=ckpt_name,
                            num_to_keep=self.hparams.max_save_models*4,
                            **{key_type: [meta_key]}
                        )
                        
                        best_list.append((current_value, epoch, ckpt_name))
                        best_list.sort(key=lambda x: -x[0] if is_higher_better else x[0])
                        best_list[:] = best_list[:self.hparams.max_save_models]
                        return best_list[0][0], True
                    return best_value, False
                    
                # Save models for each metric
                self.best_per, per_improved = save_best_model(
                    "per", per, self.best_per, self.best_per_list, 
                    "best_per", "best_PER", "min_keys", False)
                
                self.best_mpd_f1, mpd_improved = save_best_model(
                    "mpd_f1", mpd_f1, self.best_mpd_f1, self.best_mpd_f1_list,
                    "best_mpdf1", "best_mpd_f1", "max_keys", True)
                
                self.best_per_seq, per_seq_improved = save_best_model(
                    "per_seq", per_seq, self.best_per_seq, self.best_per_seq_list,
                    "best_per_seq", "best_PER_seq", "min_keys", False)
                
                self.best_mpd_f1_seq, mpd_seq_improved = save_best_model(
                    "mpd_f1_seq", mpd_f1_seq, self.best_mpd_f1_seq, self.best_mpd_f1_seq_list,
                    "best_mpd_f1_seq", "best_mpd_f1_seq", "max_keys", True)
                
                improved = per_improved or mpd_improved or per_seq_improved or mpd_seq_improved

                # Early stopping logic: only track best valid loss, do not save checkpoint for valid loss
                if stage_loss < self.best_valid_loss or len(self.best_valid_loss_list) < 10:
                    ckpt_name = f"best_valid_loss_{epoch:03d}_{stage_loss:.4f}.ckpt"
                    # Do NOT save checkpoint for valid loss (just update stats)
                    self.best_valid_loss_list.append((stage_loss, epoch, ckpt_name))
                    self.best_valid_loss_list = sorted(self.best_valid_loss_list, key=lambda x: x[0])[:10]
                    self.best_valid_loss = self.best_valid_loss_list[0][0]
                    improved = True

                if improved:
                    self.no_improve_epochs = 0
                    self.last_improved_epoch = epoch
                else:
                    self.no_improve_epochs += 1

                # Logging
                wandb.log({
                    "epoch": epoch,
                    "train_loss": self.train_loss,
                    "valid_loss": stage_loss,
                    "ctc_loss": self.ctc_metrics.summarize("average"),
                    "seq_loss": self.seq_metrics.summarize("average"),
                    "mispro_loss": self.mispro_metrics.summarize("average"),
                    "PER": per,
                    "mpd_f1": mpd_f1,
                    "PER_seq": per_seq,
                    "mpd_f1_seq": mpd_f1_seq,
                }, step=epoch)
                # Early stop if patience exceeded
                if self.no_improve_epochs >= self.patience:
                    print(f"Early stopping at epoch {epoch} (no improvement for {self.patience} epochs)")
                    raise StopIteration

        if stage == sb.Stage.TEST:
            per = self.per_metrics.summarize("error_rate")
            mpd_f1 = self.mpd_metrics.summarize("mpd_f1")
            
            per_seq = self.per_metrics_seq.summarize("error_rate")
            mpd_f1_seq = self.mpd_metrics_seq.summarize("mpd_f1")
            self.hparams.train_logger.log_stats(
                stats_meta={"Epoch loaded": self.hparams.epoch_counter.current},
                test_stats={"loss": stage_loss, "PER": per, "mpd_f1": mpd_f1, 
                            "PER_seq": per_seq, "mpd_f1_seq": mpd_f1_seq},
            )
            # 
            with open(self.hparams.per_file, "w") as w:
                w.write("CTC loss stats:\n")
                self.ctc_metrics.write_stats(w)
                w.write("\nPER stats:\n")
                self.per_metrics.write_stats(w)
                print(
                    "CTC and PER stats written to file",
                    self.hparams.per_file,
                )
            with open(self.hparams.mpd_file, "w") as m:
                m.write("MPD results and stats:\n")
                self.mpd_metrics.write_stats(m)
                print(
                    "MPD results and stats written to file",
                    self.hparams.mpd_file,
                )
            # pdb.set_trace()
            # if not files for joint decoding, create files
            if not hasattr(self.hparams, 'per_seq_file'):
                self.hparams.per_seq_file = self.hparams.per_file.replace(".txt", "_seq.txt")
            with open(self.hparams.per_seq_file, "w") as w:
                w.write("Joint CTC-Attention PER stats:\n")
                self.seq_metrics.write_stats(w)
                self.per_metrics_seq.write_stats(w)
                print(
                    "Joint CTC-Attention PER stats written to file",
                    self.hparams.per_seq_file,
                )
            if not hasattr(self.hparams, 'mpd_seq_file'):
                self.hparams.mpd_seq_file = self.hparams.mpd_file.replace(".txt", "_seq.txt")
            with open(self.hparams.mpd_seq_file, "w") as m:
                m.write("Joint CTC-Attention MPD results and stats:\n")
                self.mpd_metrics_seq.write_stats(m)
                print(
                    "Joint CTC-Attention MPD results and stats written to file",
                    self.hparams.mpd_seq_file,
                )
    
    def init_optimizers(self):

        self.adam_optimizer = self.hparams.adam_opt_class(
            self.hparams.model.parameters(),
        )
        self.pretrained_opt_class = self.hparams.pretrained_opt_class(
            self.modules.perceived_ssl.parameters(), 
        )
        self.mispro_opt_class = self.hparams.mispro_opt_class(
            self.hparams.model_mispro.parameters(),
        )
        if self.checkpointer is not None:
            # if self.hparams.perceived_ssl is not None and not self.hparams.perceived_ssl.freeze:
            self.checkpointer.add_recoverable("adam_opt", self.adam_optimizer)
            self.checkpointer.add_recoverable("pretrained_opt", self.pretrained_opt_class)
            self.checkpointer.add_recoverable("mispro_opt", self.mispro_opt_class)
            
            
    def on_evaluate_start(self, max_key=None, min_key=None):
        return super().on_evaluate_start(max_key, min_key)

    def on_fit_batch_end(self, batch, outputs, loss, should_step):
        """At the end of the optimizer step, apply noam annealing."""
        if should_step:
            self.hparams.noam_annealing(self.adam_optimizer)

    def fit_batch(self, batch):
        """Fit one batch, override to do multiple updates.

        The default implementation depends on a few methods being defined
        with a particular behavior:

        * ``compute_forward()``
        * ``compute_objectives()``

        Also depends on having optimizers passed at initialization.

        Arguments
        ---------
        batch : list of torch.Tensors
            Batch of data to use for training. Default implementation assumes
            this batch has two elements: inputs and targets.

        Returns
        -------
        detached loss
        """
        def check_gradients(loss):
            """Check if gradients are finite"""
            if not torch.isfinite(loss):
                print("Warning: loss is not finite, skipping step")
                return False
            return True
        if self.hparams.auto_mix_prec:
            # Use automatic mixed precision training
            self.adam_optimizer.zero_grad()
            self.pretrained_opt_class.zero_grad()
            self.mispro_opt_class.zero_grad()

            with torch.amp.autocast("cuda"):
                outputs = self.compute_forward(batch, sb.Stage.TRAIN)
                loss = self.compute_objectives(outputs, batch, sb.Stage.TRAIN)
            # normalize the loss by gradient_accumulation and scale for mixed precision
            self.scaler.scale(loss / self.hparams.gradient_accumulation).backward()
            self.scaler.unscale_(self.adam_optimizer)
            self.scaler.unscale_(self.pretrained_opt_class)
            self.scaler.unscale_(self.mispro_opt_class)
            
            if check_gradients(loss):
                self.scaler.step(self.pretrained_opt_class)
                self.scaler.step(self.adam_optimizer)
                self.scaler.step(self.mispro_opt_class)
                
            self.scaler.update()

        else:
            
            outputs = self.compute_forward(batch, sb.Stage.TRAIN)
            
            loss = self.compute_objectives(outputs, batch, sb.Stage.TRAIN)
            # normalize the loss by gradient_accumulation step
            (loss / self.hparams.gradient_accumulation).backward()

            if self.step % self.hparams.gradient_accumulation == 0:
                # gradient clipping & early stop if loss is not fini
                
                if check_gradients(loss):
                    self.pretrained_opt_class.step()
                    self.adam_optimizer.step()
                    self.mispro_opt_class.step()

                self.pretrained_opt_class.zero_grad()
                self.adam_optimizer.zero_grad()    
                self.mispro_opt_class.zero_grad()

        return loss.detach().cpu()

        return super().fit_batch(batch)

class TransformerMDD_dual_path(TransformerMDD):
    """TransformerMDD with dual path for perceived / canonical phonemes"""
    def __init__(self, *args, **kwargs):
        super().__init__(*args, **kwargs)
        # self.        super().__init__(*args, **kwargs)

        self.cano_best_per_list = []  # List of (PER, epoch, ckpt_name)
        self.cano_best_mpd_f1_list = []  # List of (mpd_f1, epoch, ckpt_name)
        self.cano_best_per = float('inf')
        self.cano_best_mpd_f1 = float('-inf')
        
        self.cano_best_per_seq_list = []  # List of (PER_seq, epoch, ckpt_name)
        self.cano_best_mpd_f1_seq_list = []
        self.cano_best_per_seq = float('inf')
        self.cano_best_mpd_f1_seq = float('-inf')
            
        self.best_valid_loss = float('inf')
        self.best_valid_loss_list = []  # List of (valid_loss, epoch, ckpt_name)label_encoder.add_label("<eos>")
        
    def on_stage_start(self, stage, epoch):
        self.cano_ctc_metrics = self.hparams.ctc_stats()
        self.cano_seq_metrics = self.hparams.seqlabel_stats()
        if stage == sb.Stage.TRAIN:
            self.cano_per_metrics = self.hparams.per_stats()
            self.cano_per_metrics_seq = self.hparams.per_stats()
        return super().on_stage_start(stage, epoch)
    
    def compute_forward_cano(self, batch, stage):
        batch = batch.to(self.device)
        wavs, wav_lens = batch.sig
        targets, target_lens = batch.phn_encoded_target
        targets_bos, target_lens_bos = batch.phn_encoded_target_bos
        targets_eos, target_lens_eos = batch.phn_encoded_target_eos
        
        canonicals, canonical_lens = batch.phn_encoded_canonical
        canonicals_bos, canonical_lens_bos = batch.phn_encoded_canonical_bos
        canonicals_eos, canonical_lens_eos = batch.phn_encoded_canonical_eos
        perceiveds, perceived_lens = batch.phn_encoded_perceived
        perceiveds_bos, perceived_lens_bos = batch.phn_encoded_perceived_bos
        perceiveds_eos, perceived_lens_eos = batch.phn_encoded_perceived_eos
        feats = self.modules.canonical_ssl(wavs)  # [B, T_s, ENC_DIM]
        if len(feats.shape) == 4: 
            feats = feats[self.hparams.canonical_ssl_emb_layer]
            
        current_epoch = self.hparams.epoch_counter.current
        hyps = None
        attn_map = None

        if sb.Stage.TRAIN == stage:
            enc_out, hidden, dec_out = self.modules.TransASR_cano(
                src=feats,
                tgt=canonicals_bos,
                wav_len=wav_lens,
                pad_idx=0, 
            )
            # CTC head
            h_ctc_feat = self.modules.ctc_lin_cano(enc_out)  # [B, T_s, C]
            p_ctc_logits = self.hparams.log_softmax(h_ctc_feat)  # Log probabilities

            # seq2seq head
            h_seq_feat = self.modules.d_out_cano(dec_out)  # [B, T_p+1, C]
            p_seq_logits = self.hparams.log_softmax(h_seq_feat)  # Log probabilities

        else:
            with torch.no_grad():
                enc_out, hidden, dec_out = self.modules.TransASR_cano(
                    src=feats,
                    tgt=canonicals_bos,
                    wav_len=wav_lens,
                    pad_idx=0,  # Assuming 0 is the padding index
                )
                h_ctc_feat = self.modules.ctc_lin_cano(enc_out)  # [B, T_s, C]
                p_ctc_logits = self.hparams.log_softmax(h_ctc_feat)  # Log probabilities

                # seq2seq head
                h_seq_feat = self.modules.d_out_cano(dec_out)  # [B, T_p+1, C]
                p_seq_logits = self.hparams.log_softmax(h_seq_feat)  # Log probabilities
                
                hyps = None
                attn_map = None
        
            valid_search_interval = self.hparams.valid_search_interval
            if current_epoch % valid_search_interval == 0:
                hyps, top_lengths, top_scores, top_log_probs = self.hparams.valid_search_cano(enc_out.detach(), wav_lens)
                attn_map = None
            if stage == sb.Stage.TEST:
                hyps, top_lengths, top_scores, top_log_probs = self.hparams.test_search_cano(enc_out.detach(), wav_lens)
                attn_map = None
        return {
            "p_ctc_feat": p_ctc_logits,  # [B, T_s, C]
            "p_dec_out": p_seq_logits,  # [B, T_p+1, C]
            "feats": feats,  # [B, T_s, D]
            "attn_map": attn_map,  # [B, T_p+1, T_s] or similar
            "hyps": hyps,  # [B, T_p+1] or None if not applicable
        }
        
    def compute_forward_perc(self, batch, stage):
        return super().compute_forward(batch, stage)
    
    def compute_forward(self, batch, stage):
        """Compute forward pass for both canonical and perceived phonemes."""
        loss_perc = self.compute_forward_perc(batch, stage)
        loss_cano = self.compute_forward_cano(batch, stage)

        return {
            "loss_perc": loss_perc,
            "loss_cano": loss_cano,
        }
    
    def compute_objectives_cano(self, predictions, batch, stage):
        
        """Computes the loss for the model."""
        current_epoch = self.hparams.epoch_counter.current
        valid_search_interval = self.hparams.valid_search_interval
        
        p_ctc_feat_cano = predictions["p_ctc_feat"]
        p_dec_out_cano = predictions["p_dec_out"]
        feats_cano = predictions["feats"]
        attn_map_cano = predictions["attn_map"]
        hyps_cano = predictions.get("hyps", [])

        ids = batch.id
        wavs, wav_lens = batch.sig
        targets, target_lens = batch.phn_encoded_target
        targets_bos, target_lens_bos = batch.phn_encoded_target_bos
        targets_eos, target_lens_eos = batch.phn_encoded_target_eos
        canonicals, canonical_lens = batch.phn_encoded_canonical
        canonicals_bos, canonical_lens_bos = batch.phn_encoded_canonical_bos
        canonicals_eos, canonical_lens_eos = batch.phn_encoded_canonical_eos
        perceiveds, perceived_lens = batch.phn_encoded_perceived
        perceiveds_bos, perceived_lens_bos = batch.phn_encoded_perceived_bos
        perceiveds_eos, perceived_lens_eos = batch.phn_encoded_perceived_eos
    
        loss_ctc = self.hparams.ctc_cost(p_ctc_feat_cano, canonicals, wav_lens, canonical_lens)
        # pdb.set_trace()
        loss_dec_out = self.hparams.seq_cost(p_dec_out_cano, canonicals_eos, length=canonical_lens_eos)

        loss_cano = (
            self.hparams.ctc_weight * loss_ctc
            + (1 - self.hparams.ctc_weight) * loss_dec_out
        )
        
        if stage != sb.Stage.TRAIN:
            if current_epoch % valid_search_interval == 0 or (
                    stage == sb.Stage.TEST
                ):
                    # Record losses for posterit
                    # Traditional CTC greedy decoding
                sequence = sb.decoders.ctc_greedy_decode(
                    p_ctc_feat_cano, wav_lens, blank_id=self.hparams.blank_index
                )
                sequence_decoder_out = hyps_cano  # [B, T_p+1]

                self.cano_ctc_metrics.append(ids, p_ctc_feat_cano, canonicals, wav_lens, canonical_lens)
                self.cano_seq_metrics.append(ids, log_probabilities=p_dec_out_cano, targets=canonicals_eos, length=canonical_lens_eos)

                # self.ctc_metrics_fuse.append(ids, sequence_decoder_out, targets, wav_lens, target_lens)
                
                # CTC-only results
                self.cano_per_metrics.append(
                    ids=ids,
                    predict=sequence,
                    target=canonicals,
                    predict_len=None,
                    target_len=canonical_lens,
                    ind2lab=self.label_encoder.decode_ndim,
                )
                    
                # seq2seq results
                self.cano_per_metrics_seq.append(
                    ids=ids,
                    predict=sequence_decoder_out,
                    target=canonicals_eos,
                    predict_len=None,
                    target_len=canonical_lens_eos,
                    ind2lab=self.label_encoder.decode_ndim,
                )
            
        # Log to wandb if available (VALID stage only)
        current_epoch = self.hparams.epoch_counter.current          
        valid_search_interval = self.hparams.valid_search_interval
        if current_epoch % valid_search_interval == 0 or (
            stage == sb.Stage.TEST
        ):
            try:
                import wandb
                wandb.log({
                    "loss_cano": loss_cano.item(),
                }, step=self.hparams.epoch_counter.current)
                # if loss_ga is not None:
                #     wandb.log({"loss_ga": loss_ga.item()}, step=self.hparams.epoch_counter.current)
                if loss_dec_out is not None:
                    wandb.log({"loss_dec_out_cano": loss_dec_out.item()}, step=self.hparams.epoch_counter.current)
                if loss_ctc is not None:
                    wandb.log({"loss_ctc_head_cano": loss_ctc.item()}, step=self.hparams.epoch_counter.current)
            except Exception:
                pass
        return loss_cano
    
    def compute_objectives_perc(self, predictions, batch, stage):
        # perceived path
        loss_perc = super().compute_objectives(predictions['loss_perc'], batch, stage)
        return loss_perc

    def compute_objectives(self, predictions, batch, stage):
        loss_perc = super().compute_objectives(predictions["loss_perc"], batch, stage)
        loss_cano = self.compute_objectives_cano(predictions["loss_cano"], batch, stage)
        loss = 0.5 *(loss_perc + loss_cano)

            
        return loss
    
    def on_stage_end(self, stage, stage_loss, epoch):
        current_stage = self.hparams.epoch_counter.current
        """Gets called at the end of a epoch."""
        if stage == sb.Stage.TRAIN:
            self.train_loss = stage_loss

        if stage == sb.Stage.VALID:
            current_epoch = self.hparams.epoch_counter.current
            valid_search_interval = self.hparams.valid_search_interval
            if (
                current_epoch % valid_search_interval == 0
            ):
                per = self.per_metrics.summarize("error_rate")
                mpd_f1 = self.mpd_metrics.summarize("mpd_f1")                
                per_seq = self.per_metrics_seq.summarize("error_rate")
                mpd_f1_seq = self.mpd_metrics_seq.summarize("mpd_f1")
                
                # Canonical metrics
                per_cano = self.cano_per_metrics.summarize("error_rate")
                per_seq_cano = self.cano_per_metrics_seq.summarize("error_rate")
        

                current_epoch = self.hparams.epoch_counter.current
                valid_search_interval = self.hparams.valid_search_interval
                # Log stats
                valid_stats = {
                    "loss": stage_loss,
                    "ctc_loss": self.ctc_metrics.summarize("average"),
                    "seq_loss": self.seq_metrics.summarize("average"),
                    "PER": per,
                    "mpd_f1": mpd_f1,
                    "PER_seq": per_seq,
                    
                    "ctc_loss_cano": self.cano_ctc_metrics.summarize("average"),
                    "seq_loss_cano": self.cano_seq_metrics.summarize("average"),
                    "mpd_f1_seq": mpd_f1_seq,
                    "PER_cano": per_cano,
                    "PER_seq_cano": per_seq_cano,
                }
            
                self.hparams.train_logger.log_stats(
                    stats_meta={
                        "epoch": epoch,
                        "lr_adam": self.adam_optimizer.param_groups[0]["lr"],
                        "lr_pretrained": self.pretrained_opt_class.param_groups[0]["lr"],
                    },
                    train_stats={"loss": self.train_loss},
                    valid_stats=valid_stats,
                )                # Save best 3 models for each metric using simplified approach
                improved = False
                
                def save_best_model(metric_name, current_value, best_value, best_list, ckpt_prefix, 
                                meta_key, key_type, is_higher_better):
                    should_save = (current_value > best_value if is_higher_better else current_value < best_value) or len(best_list) < 3
                    
                    if should_save:
                        ckpt_name = f"{ckpt_prefix}_{epoch:03d}_{current_value:.4f}.ckpt"
                        meta = {"epoch": epoch, metric_name: current_value, meta_key: current_value}
                        if metric_name.endswith("_seq"):
                            meta.update({"PER_seq": per_seq, "mpd_f1_seq": mpd_f1_seq})
                        else:
                            meta.update({"PER": per, "mpd_f1": mpd_f1})
                        
                        self.checkpointer.save_and_keep_only(
                            meta=meta,
                            name=ckpt_name,
                            num_to_keep=5,
                            **{key_type: [meta_key]}
                        )
                        
                        best_list.append((current_value, epoch, ckpt_name))
                        best_list.sort(key=lambda x: -x[0] if is_higher_better else x[0])
                        best_list[:] = best_list[:3]
                        return best_list[0][0], True
                    return best_value, False
                    
                # Save models for each metric
                self.best_per, per_improved = save_best_model(
                    "per", per, self.best_per, self.best_per_list, 
                    "best_per_joint", "best_PER", "min_keys", False)
                
                self.best_mpd_f1, mpd_improved = save_best_model(
                    "mpd_f1", mpd_f1, self.best_mpd_f1, self.best_mpd_f1_list,
                    "best_mpdf1_joint", "best_mpd_f1", "max_keys", True)
                
                self.best_per_seq, per_seq_improved = save_best_model(
                    "per_seq", per_seq, self.best_per_seq, self.best_per_seq_list,
                    "best_per_seq_joint", "best_PER_seq", "min_keys", False)
                
                self.best_mpd_f1_seq, mpd_seq_improved = save_best_model(
                    "mpd_f1_seq", mpd_f1_seq, self.best_mpd_f1_seq, self.best_mpd_f1_seq_list,
                    "best_mpd_f1_seq_joint", "best_mpd_f1_seq", "max_keys", True)
                
                improved = per_improved or mpd_improved or per_seq_improved or mpd_seq_improved

                # Early stopping logic: only track best valid loss, do not save checkpoint for valid loss
                if stage_loss < self.best_valid_loss or len(self.best_valid_loss_list) < 10:
                    ckpt_name = f"best_valid_loss_{epoch:03d}_{stage_loss:.4f}.ckpt"
                    # Do NOT save checkpoint for valid loss (just update stats)
                    self.best_valid_loss_list.append((stage_loss, epoch, ckpt_name))
                    self.best_valid_loss_list = sorted(self.best_valid_loss_list, key=lambda x: x[0])[:10]
                    self.best_valid_loss = self.best_valid_loss_list[0][0]
                    improved = True

                if improved:
                    self.no_improve_epochs = 0
                    self.last_improved_epoch = epoch
                else:
                    self.no_improve_epochs += 1

                # Logging
                wandb.log({
                    "epoch": epoch,
                    "train_loss": self.train_loss,
                    "valid_loss": stage_loss,
                    "ctc_loss": self.ctc_metrics.summarize("average"),
                    "seq_loss": self.seq_metrics.summarize("average"),
                    "PER": per,
                    "mpd_f1": mpd_f1,
                    "PER_seq": per_seq,
                    "mpd_f1_seq": mpd_f1_seq,
                    
                    "ctc_loss_cano": self.cano_ctc_metrics.summarize("average"),
                    "seq_loss_cano": self.cano_seq_metrics.summarize("average"),
                    "PER_cano": per_cano,
                    "PER_seq_cano": per_seq_cano,
                }, step=epoch)
                # Early stop if patience exceeded
                if self.no_improve_epochs >= self.patience:
                    print(f"Early stopping at epoch {epoch} (no improvement for {self.patience} epochs)")
                    raise StopIteration

        if stage == sb.Stage.TEST:
            per = self.per_metrics.summarize("error_rate")
            mpd_f1 = self.mpd_metrics.summarize("mpd_f1")
            
            per_seq = self.per_metrics_seq.summarize("error_rate")
            mpd_f1_seq = self.mpd_metrics_seq.summarize("mpd_f1")
            self.hparams.train_logger.log_stats(
                stats_meta={"Epoch loaded": self.hparams.epoch_counter.current},
                test_stats={"loss": stage_loss, "PER": per, "mpd_f1": mpd_f1, 
                            "PER_seq": per_seq, "mpd_f1_seq": mpd_f1_seq},
            )
            # 
            with open(self.hparams.per_file, "w") as w:
                w.write("CTC loss stats:\n")
                self.ctc_metrics.write_stats(w)
                w.write("\nPER stats:\n")
                self.per_metrics.write_stats(w)
                # TODO print result
                pdb.set_trace()
            with open(self.hparams.mpd_file, "w") as m:
                m.write("MPD results and stats:\n")
                self.mpd_metrics.write_stats(m)
                print(
                    "MPD results and stats written to file",
                    self.hparams.mpd_file,
                )
            # pdb.set_trace()
            # if not files for joint decoding, create files
            if not hasattr(self.hparams, 'per_seq_file'):
                self.hparams.per_seq_file = self.hparams.per_file.replace(".txt", "_seq.txt")
            with open(self.hparams.per_seq_file, "w") as w:
                w.write("Joint CTC-Attention PER stats:\n")
                self.seq_metrics.write_stats(w)
                self.per_metrics_seq.write_stats(w)
                print(
                    "Joint CTC-Attention PER stats written to file",
                    self.hparams.per_seq_file,
                )
            if not hasattr(self.hparams, 'mpd_seq_file'):
                self.hparams.mpd_seq_file = self.hparams.mpd_file.replace(".txt", "_seq.txt")
            with open(self.hparams.mpd_seq_file, "w") as m:
                m.write("Joint CTC-Attention MPD results and stats:\n")
                self.mpd_metrics_seq.write_stats(m)
                print(
                    "Joint CTC-Attention MPD results and stats written to file",
                    self.hparams.mpd_seq_file,
                )
            # write canonical results
            with open(self.hparams.per_cano_file, "w") as w:
                w.write("Canonical CTC loss stats:\n")
                self.cano_ctc_metrics.write_stats(w)
                w.write("\nCanonical PER stats:\n")
                self.cano_per_metrics.write_stats(w)
                print(
                    "Canonical CTC and PER stats written to file",
                    self.hparams.per_cano_file,
                )
            if not hasattr(self.hparams, 'cano_per_seq_file'):
                self.hparams.cano_per_seq_file = self.hparams.per_cano_file.replace(".txt", "_seq.txt")
            with open(self.hparams.cano_per_seq_file, "w") as w:
                w.write("Canonical Joint CTC-Attention PER stats:\n")
                self.cano_per_metrics_seq.write_stats(w)
                print(
                    "Canonical Joint CTC-Attention PER stats written to file",
                    self.hparams.cano_per_seq_file,
                )
    
    def init_optimizers(self):

        self.adam_optimizer = self.hparams.adam_opt_class(
            self.hparams.model.parameters(),
        )
        self.adam_optimizer_cano = self.hparams.adam_opt_class(
            self.hparams.model_cano.parameters(),
        )
        self.pretrained_opt_class = self.hparams.pretrained_opt_class(
            self.modules.perceived_ssl.parameters(), 
        )
        self.pretrained_opt_class_cano = self.hparams.pretrained_opt_class(
            self.modules.canonical_ssl.parameters(), 
        )
        
        if self.checkpointer is not None:
            # if self.hparams.perceived_ssl is not None and not self.hparams.perceived_ssl.freeze:
            self.checkpointer.add_recoverable("adam_opt", self.adam_optimizer)
            self.checkpointer.add_recoverable("pretrained_opt", self.pretrained_opt_class)
            self.checkpointer.add_recoverable("adam_opt_cano", self.adam_optimizer_cano)
            self.checkpointer.add_recoverable("pretrained_opt_cano", self.pretrained_opt_class_cano)
    
    def on_fit_batch_end(self, batch, outputs, loss, should_step):
        """At the end of the optimizer step, apply noam annealing."""
        if should_step:
            self.hparams.noam_annealing(self.adam_optimizer)
            self.hparams.noam_annealing(self.adam_optimizer_cano)

    def fit_batch(self, batch):
        """Fit one batch, override to do multiple updates.

        The default implementation depends on a few methods being defined
        with a particular behavior:

        * ``compute_forward()``
        * ``compute_objectives()``

        Also depends on having optimizers passed at initialization.

        Arguments
        ---------
        batch : list of torch.Tensors
            Batch of data to use for training. Default implementation assumes
            this batch has two elements: inputs and targets.

        Returns
        -------
        detached loss
        """
        def check_gradients(loss):
            """Check if gradients are finite"""
            if not torch.isfinite(loss):
                print("Warning: loss is not finite, skipping step")
                return False
            return True
        if self.hparams.auto_mix_prec:
            # Use automatic mixed precision training
            self.adam_optimizer.zero_grad()
            self.pretrained_opt_class.zero_grad()
            self.adam_optimizer_cano.zero_grad()
            self.pretrained_opt_class_cano.zero_grad()

            with torch.amp.autocast("cuda"):
                outputs = self.compute_forward(batch, sb.Stage.TRAIN)
                loss = self.compute_objectives(outputs, batch, sb.Stage.TRAIN)
            # normalize the loss by gradient_accumulation and scale for mixed precision
            self.scaler.scale(loss / self.hparams.gradient_accumulation).backward()
            self.scaler.unscale_(self.adam_optimizer)
            self.scaler.unscale_(self.pretrained_opt_class)
            self.scaler.unscale_(self.adam_optimizer_cano)
            self.scaler.unscale_(self.pretrained_opt_class_cano)

            if check_gradients(loss):
                self.scaler.step(self.pretrained_opt_class)
                self.scaler.step(self.adam_optimizer)
                self.scaler.step(self.pretrained_opt_class_cano)
                self.scaler.step(self.adam_optimizer_cano)

            self.scaler.update()

        else:
            
            outputs = self.compute_forward(batch, sb.Stage.TRAIN)
            
            loss = self.compute_objectives(outputs, batch, sb.Stage.TRAIN)
            # normalize the loss by gradient_accumulation step
            (loss / self.hparams.gradient_accumulation).backward()

            if self.step % self.hparams.gradient_accumulation == 0:
                # gradient clipping & early stop if loss is not fini
                
                if check_gradients(loss):
                    self.pretrained_opt_class.step()
                    self.adam_optimizer.step()
                    self.pretrained_opt_class_cano.step()
                    self.adam_optimizer_cano.step()

                self.pretrained_opt_class.zero_grad()
                self.adam_optimizer.zero_grad()
                self.pretrained_opt_class_cano.zero_grad()
                self.adam_optimizer_cano.zero_grad()

        return loss.detach().cpu()
=======
                    wandb.log({"loss_dec_out": loss_dec_out.item()}, step=self.hparams.epoch_counter.current)
                if loss_ctc is not None:
                    wandb.log({"loss_ctc_head": loss_ctc.item()}, step=self.hparams.epoch_counter.current)
            except Exception:
                pass
        return loss
>>>>>>> 091097f7
<|MERGE_RESOLUTION|>--- conflicted
+++ resolved
@@ -5,12 +5,7 @@
 
 import speechbrain as sb
 from hyperpyyaml import load_hyperpyyaml
-<<<<<<< HEAD
-# from mpd_eval_v3 import MpdStats
-from mpd_eval_v4 import MpdStats  # Updated import for mpd_eval_v4
-=======
 from mpd_eval_v4 import MpdStats
->>>>>>> 091097f7
 
 
 import wandb
@@ -506,11 +501,7 @@
             self.per_metrics_seq = self.hparams.per_stats()
             self.mpd_metrics = MpdStats()
             self.mpd_metrics_seq = MpdStats()
-<<<<<<< HEAD
-
-=======
    
->>>>>>> 091097f7
     def compute_forward(self, batch, stage):
         batch = batch.to(self.device)
         wavs, wav_lens = batch.sig
@@ -608,10 +599,6 @@
         # Caculate the loss for CTC and seq2seq outputs
 
         loss_ctc = self.hparams.ctc_cost(p_ctc_feat, targets, wav_lens, target_lens)
-<<<<<<< HEAD
-        loss_dec_out = self.hparams.seq_cost(p_dec_out, targets_eos, length=target_lens_eos)
-
-=======
         loss_dec_out = self.hparams.seq_cost(p_dec_out, targets_eos, target_lens_eos)
         
         # if stage == sb.Stage.TRAIN:
@@ -638,7 +625,6 @@
         #         reduction="batchmean",
         #     )
         # ---- Guided Attention Loss ----
->>>>>>> 091097f7
 
         loss = (
             self.hparams.ctc_weight * loss_ctc
@@ -1105,7 +1091,6 @@
 
         return loss.detach().cpu()
 
-<<<<<<< HEAD
 class TransformerMDD_with_extra_loss(TransformerMDD):
     """TransformerMDD with extra loss for perceived phonemes"""
     
@@ -1113,9 +1098,6 @@
         self.mispro_metrics = self.hparams.mispro_stats()
         return super().on_stage_start(stage, epoch)
     
-=======
-class TransformerMDD_dual_ctc(TransformerMDD):
->>>>>>> 091097f7
     def compute_forward(self, batch, stage):
         batch = batch.to(self.device)
         wavs, wav_lens = batch.sig
@@ -1129,43 +1111,24 @@
         perceiveds, perceived_lens = batch.phn_encoded_perceived
         perceiveds_bos, perceived_lens_bos = batch.phn_encoded_perceived_bos
         perceiveds_eos, perceived_lens_eos = batch.phn_encoded_perceived_eos
-<<<<<<< HEAD
 
         feats = self.modules.perceived_ssl(wavs)  # [B, T_s, ENC_DIM]
         if len(feats.shape) == 4: 
             feats = feats[self.hparams.preceived_ssl_emb_layer]
             
-=======
-    
-        feats = self.modules.perceived_ssl(wavs)  # [B, T_s, ENC_DIM]
-        
-        before_enc_feats = self.modules.enc(feats)  # [B, T_s, D]
-        # CTC detection before Transformer
-        p_pre_enc_feats = self.modules.ctc_lin(before_enc_feats)  # [B, T_s, C]
-        
-        # pre_enc
->>>>>>> 091097f7
         current_epoch = self.hparams.epoch_counter.current
         hyps = None
         attn_map = None
 
         if sb.Stage.TRAIN == stage:
-<<<<<<< HEAD
             ## Todo apply mask-ctc decode
             enc_out, hidden, dec_out = self.modules.TransASR(
                 src=feats,
                 tgt=perceiveds_bos,
-=======
-            # pdb.set_trace()
-            enc_out, hidden, dec_out = self.modules.TransASR(
-                src=before_enc_feats,
-                tgt=targets_bos,
->>>>>>> 091097f7
                 wav_len=wav_lens,
                 pad_idx=0, 
             )
             # CTC head
-<<<<<<< HEAD
             h_ctc_feat = self.modules.ctc_lin(enc_out)  # [B, T_s, C]
             p_ctc_logits = self.hparams.log_softmax(h_ctc_feat)  # Log probabilities
             
@@ -1176,19 +1139,10 @@
             # d_out head for mispro detection
             h_dec_out = self.modules.d_out_mispro(p_seq_logits)  # [B, T_s, C]
             p_dec_out_logits = torch.nn.functional.sigmoid(h_dec_out)  # Sigmoid probabilities for mispro detection
-=======
-            h_ctc_feat = self.modules.ctc_lin_after_enc(enc_out)  # [B, T_s, C]
-            p_ctc_logits = self.hparams.log_softmax(h_ctc_feat)  # Log probabilities
-
-            # seq2seq head
-            h_seq_feat = self.modules.d_out(dec_out)  # [B, T_p+1, C]
-            p_seq_logits = self.hparams.log_softmax(h_seq_feat)  # Log probabilities
->>>>>>> 091097f7
 
         else:
             with torch.no_grad():
                 enc_out, hidden, dec_out = self.modules.TransASR(
-<<<<<<< HEAD
                     src=feats,
                     tgt=perceiveds_bos,
                     wav_len=wav_lens,
@@ -1197,28 +1151,15 @@
                 h_ctc_feat = self.modules.ctc_lin(enc_out)  # [B, T_s, C]
                 p_ctc_logits = self.hparams.log_softmax(h_ctc_feat)  # Log probabilities
                 
-=======
-                    src=before_enc_feats,
-                    tgt=targets_bos,
-                    wav_len=wav_lens,
-                    pad_idx=0,  # Assuming 0 is the padding index
-                )
-                h_ctc_feat = self.modules.ctc_lin_after_enc(enc_out)  # [B, T_s, C]
-                p_ctc_logits = self.hparams.log_softmax(h_ctc_feat)  # Log probabilities
-
->>>>>>> 091097f7
                 # seq2seq head
                 h_seq_feat = self.modules.d_out(dec_out)  # [B, T_p+1, C]
                 p_seq_logits = self.hparams.log_softmax(h_seq_feat)  # Log probabilities
                 
-<<<<<<< HEAD
                 # d_out head for mispro detection
                 # h_dec_out = self.modules.d_out_mispro(dec_out)  # [B, T_s, C]
                 h_dec_out = self.modules.d_out_mispro(p_seq_logits)
                 p_dec_out_logits = torch.nn.functional.sigmoid(h_dec_out)  # Sigmoid probabilities for mispro detection
                 
-=======
->>>>>>> 091097f7
                 hyps = None
                 attn_map = None
         
@@ -1235,14 +1176,9 @@
             "feats": feats,  # [B, T_s, D]
             "attn_map": attn_map,  # [B, T_p+1, T_s] or similar
             "hyps": hyps,  # [B, T_p+1] or None if not applicable
-<<<<<<< HEAD
             "p_dec_out_logits": p_dec_out_logits,  # [B, T_s, C] for mispro detection
         }
     
-=======
-            "p_pre_enc_feats": p_pre_enc_feats,  # [B, T_s, C]
-        }
->>>>>>> 091097f7
     def compute_objectives(self, predictions, batch, stage):
         "Computes the loss for the model."
         current_epoch = self.hparams.epoch_counter.current
@@ -1253,14 +1189,9 @@
         feats = predictions["feats"]
         attn_map = predictions["attn_map"]
         hyps = predictions.get("hyps", [])  # [B, T_p+1] or None if not applicable
-<<<<<<< HEAD
         p_dec_out_logits = predictions["p_dec_out_logits"]  # [B, T_s, C] for mispro detection
 
         ids = batch.id
-=======
-        p_pre_enc_feats = predictions["p_pre_enc_feats"]  # [B, T_s, C]
-
->>>>>>> 091097f7
         wavs, wav_lens = batch.sig
         targets, target_lens = batch.phn_encoded_target
         targets_bos, target_lens_bos = batch.phn_encoded_target_bos
@@ -1272,7 +1203,6 @@
         perceiveds, perceived_lens = batch.phn_encoded_perceived
         perceiveds_bos, perceived_lens_bos = batch.phn_encoded_perceived_bos
         perceiveds_eos, perceived_lens_eos = batch.phn_encoded_perceived_eos
-<<<<<<< HEAD
         
         # Mislabel rescaling for mispro detection
         mislabel_eos, mislabel_lens_eos = batch.mispro_label_eos # [B, T_p]
@@ -1314,52 +1244,6 @@
             + (1 - self.hparams.ctc_weight) * loss_dec_out
             + self.hparams.mispro_weight * loss_mispro
             )     
-=======
-        ids = batch.id
-        
-        # if sb.Stage.TRAIN == stage and hasattr(self.hparams, "wav_augment"):
-        #     wavs, wav_lens = self.hparams.wav_augment(wavs, wav_lens)
-        #     targets = self.hparams.wav_augment.replicate_labels(targets)
-        #     target_lens = self.hparams.wav_augment.replicate_labels(target_lens)
-        #     targets_bos = self.hparams.wav_augment.replicate_labels(targets_bos)
-        #     target_lens_bos = self.hparams.wav_augment.replicate_labels(target_lens_bos)
-        #     targets_eos = self.hparams.wav_augment.replicate_labels(targets_eos)
-        #     target_lens_eos = self.hparams.wav_augment.replicate_labels(target_lens_eos)
-
-        # Caculate the loss for CTC and seq2seq outputs
-        # loss_ctc = self.hparams.ctc_cost(p_ctc_feat, targets, wav_lens, target_lens)
-        loss_ctc = self.hparams.ctc_cost(p_ctc_feat, targets, wav_lens, target_lens)
-        loss_dec_out = self.hparams.seq_cost(p_dec_out, targets_eos, target_lens_eos)
-        loss_ctc_post_enc = self.hparams.ctc_cost(p_pre_enc_feats, targets, wav_lens, target_lens)
-        
-        # if stage == sb.Stage.TRAIN:
-        #     # # TODO: Better to Train CELoss without BOS / EOS
-        #     # pdb.set_trace()
-        #     # loss_dec_out = torch.tensor(0.0, device=self.device)
-
-        #     loss_dec_out = sb.nnet.losses.kldiv_loss(
-        #         p_dec_out,
-        #         targets_eos,
-        #         length=target_lens_eos,
-        #         label_smoothing=0.1,
-        #         reduction="batchmean",
-        #     )
-
-        # else: 
-        #     # During inference, don't compute attention loss
-        #     # loss_dec_out = torch.tensor(0.0, device=self.device)
-        #     loss_dec_out = sb.nnet.losses.kldiv_loss(
-        #         p_dec_out,
-        #         targets_eos,
-        #         length=target_lens_eos,
-        #         label_smoothing=0.1,
-        #         reduction="batchmean",
-        #     )
-        ctc_loss_merge = self.hparams.dual_ctc_loss_weight * loss_ctc + (1 - self.hparams.dual_ctc_loss_weight) * loss_ctc_post_enc
-
-        loss = (self.hparams.ctc_weight * ctc_loss_merge
-            + (1 - self.hparams.ctc_weight) * loss_dec_out)
->>>>>>> 091097f7
         
         if stage != sb.Stage.TRAIN:
             if current_epoch % valid_search_interval == 0 or (
@@ -1377,14 +1261,9 @@
                 # print(f"Attention Decoder Greedy Decoding: \n {self.label_encoder.decode_ndim(sequence_decoder_out[-1])}")
 
                 self.ctc_metrics.append(ids, p_ctc_feat, targets, wav_lens, target_lens)
-<<<<<<< HEAD
                 self.seq_metrics.append(ids, log_probabilities=p_dec_out, targets=perceiveds_eos, length=perceived_lens_eos)
                 # pdb.set_trace()
                 self.mispro_metrics.append(ids, p_dec_out_logits, mislabel_eos, mislabel_lens_eos)
-=======
-                self.seq_metrics.append(ids, log_probabilities=p_dec_out, targets=targets_eos, length=target_lens_eos)
-                
->>>>>>> 091097f7
                 # self.ctc_metrics_fuse.append(ids, sequence_decoder_out, targets, wav_lens, target_lens)
                 
                 # CTC-only results
@@ -1398,10 +1277,7 @@
                 )
                     
                 # seq2seq results
-<<<<<<< HEAD
                 # might need eos removal
-=======
->>>>>>> 091097f7
                 self.per_metrics_seq.append(
                     ids=ids,
                     predict=sequence_decoder_out,
@@ -1448,7 +1324,6 @@
                 # if loss_ga is not None:
                 #     wandb.log({"loss_ga": loss_ga.item()}, step=self.hparams.epoch_counter.current)
                 if loss_dec_out is not None:
-<<<<<<< HEAD
                     wandb.log({"test_loss_dec_out": loss_dec_out.item()}, step=self.hparams.epoch_counter.current)
                 if loss_ctc is not None:
                     wandb.log({"test_loss_ctc_head": loss_ctc.item()}, step=self.hparams.epoch_counter.current)
@@ -2240,11 +2115,229 @@
                 self.adam_optimizer_cano.zero_grad()
 
         return loss.detach().cpu()
-=======
+class TransformerMDD_dual_ctc(TransformerMDD):
+    def compute_forward(self, batch, stage):
+        batch = batch.to(self.device)
+        wavs, wav_lens = batch.sig
+        targets, target_lens = batch.phn_encoded_target
+        targets_bos, target_lens_bos = batch.phn_encoded_target_bos
+        targets_eos, target_lens_eos = batch.phn_encoded_target_eos
+        
+        canonicals, canonical_lens = batch.phn_encoded_canonical
+        canonicals_bos, canonical_lens_bos = batch.phn_encoded_canonical_bos
+        canonicals_eos, canonical_lens_eos = batch.phn_encoded_canonical_eos
+        perceiveds, perceived_lens = batch.phn_encoded_perceived
+        perceiveds_bos, perceived_lens_bos = batch.phn_encoded_perceived_bos
+        perceiveds_eos, perceived_lens_eos = batch.phn_encoded_perceived_eos
+    
+        feats = self.modules.perceived_ssl(wavs)  # [B, T_s, ENC_DIM]
+        
+        before_enc_feats = self.modules.enc(feats)  # [B, T_s, D]
+        # CTC detection before Transformer
+        p_pre_enc_feats = self.modules.ctc_lin(before_enc_feats)  # [B, T_s, C]
+        
+        # pre_enc
+        current_epoch = self.hparams.epoch_counter.current
+        hyps = None
+        attn_map = None
+
+        if sb.Stage.TRAIN == stage:
+            # pdb.set_trace()
+            enc_out, hidden, dec_out = self.modules.TransASR(
+                src=before_enc_feats,
+                tgt=targets_bos,
+                wav_len=wav_lens,
+                pad_idx=0, 
+            )
+            # CTC head
+            h_ctc_feat = self.modules.ctc_lin_after_enc(enc_out)  # [B, T_s, C]
+            p_ctc_logits = self.hparams.log_softmax(h_ctc_feat)  # Log probabilities
+
+            # seq2seq head
+            h_seq_feat = self.modules.d_out(dec_out)  # [B, T_p+1, C]
+            p_seq_logits = self.hparams.log_softmax(h_seq_feat)  # Log probabilities
+
+        else:
+            with torch.no_grad():
+                enc_out, hidden, dec_out = self.modules.TransASR(
+                    src=before_enc_feats,
+                    tgt=targets_bos,
+                    wav_len=wav_lens,
+                    pad_idx=0,  # Assuming 0 is the padding index
+                )
+                h_ctc_feat = self.modules.ctc_lin_after_enc(enc_out)  # [B, T_s, C]
+                p_ctc_logits = self.hparams.log_softmax(h_ctc_feat)  # Log probabilities
+
+                # seq2seq head
+                h_seq_feat = self.modules.d_out(dec_out)  # [B, T_p+1, C]
+                p_seq_logits = self.hparams.log_softmax(h_seq_feat)  # Log probabilities
+                
+                hyps = None
+                attn_map = None
+        
+            valid_search_interval = self.hparams.valid_search_interval
+            if current_epoch % valid_search_interval == 0:
+                hyps, top_lengths, top_scores, top_log_probs = self.hparams.valid_search(enc_out.detach(), wav_lens)
+                attn_map = None
+            if stage == sb.Stage.TEST:
+                hyps, top_lengths, top_scores, top_log_probs = self.hparams.test_search(enc_out.detach(), wav_lens)
+                attn_map = None
+        return {
+            "p_ctc_feat": p_ctc_logits,  # [B, T_s, C]
+            "p_dec_out": p_seq_logits,  # [B, T_p+1, C]
+            "feats": feats,  # [B, T_s, D]
+            "attn_map": attn_map,  # [B, T_p+1, T_s] or similar
+            "hyps": hyps,  # [B, T_p+1] or None if not applicable
+            "p_pre_enc_feats": p_pre_enc_feats,  # [B, T_s, C]
+        }
+    def compute_objectives(self, predictions, batch, stage):
+        "Computes the loss for the model."
+        current_epoch = self.hparams.epoch_counter.current
+        valid_search_interval = self.hparams.valid_search_interval
+        
+        p_ctc_feat = predictions["p_ctc_feat"]
+        p_dec_out = predictions["p_dec_out"]
+        feats = predictions["feats"]
+        attn_map = predictions["attn_map"]
+        hyps = predictions.get("hyps", [])  # [B, T_p+1] or None if not applicable
+        p_pre_enc_feats = predictions["p_pre_enc_feats"]  # [B, T_s, C]
+
+        wavs, wav_lens = batch.sig
+        targets, target_lens = batch.phn_encoded_target
+        targets_bos, target_lens_bos = batch.phn_encoded_target_bos
+        targets_eos, target_lens_eos = batch.phn_encoded_target_eos
+        
+        canonicals, canonical_lens = batch.phn_encoded_canonical
+        canonicals_bos, canonical_lens_bos = batch.phn_encoded_canonical_bos
+        canonicals_eos, canonical_lens_eos = batch.phn_encoded_canonical_eos
+        perceiveds, perceived_lens = batch.phn_encoded_perceived
+        perceiveds_bos, perceived_lens_bos = batch.phn_encoded_perceived_bos
+        perceiveds_eos, perceived_lens_eos = batch.phn_encoded_perceived_eos
+        ids = batch.id
+        
+        # if sb.Stage.TRAIN == stage and hasattr(self.hparams, "wav_augment"):
+        #     wavs, wav_lens = self.hparams.wav_augment(wavs, wav_lens)
+        #     targets = self.hparams.wav_augment.replicate_labels(targets)
+        #     target_lens = self.hparams.wav_augment.replicate_labels(target_lens)
+        #     targets_bos = self.hparams.wav_augment.replicate_labels(targets_bos)
+        #     target_lens_bos = self.hparams.wav_augment.replicate_labels(target_lens_bos)
+        #     targets_eos = self.hparams.wav_augment.replicate_labels(targets_eos)
+        #     target_lens_eos = self.hparams.wav_augment.replicate_labels(target_lens_eos)
+
+        # Caculate the loss for CTC and seq2seq outputs
+        # loss_ctc = self.hparams.ctc_cost(p_ctc_feat, targets, wav_lens, target_lens)
+        loss_ctc = self.hparams.ctc_cost(p_ctc_feat, targets, wav_lens, target_lens)
+        loss_dec_out = self.hparams.seq_cost(p_dec_out, targets_eos, target_lens_eos)
+        loss_ctc_post_enc = self.hparams.ctc_cost(p_pre_enc_feats, targets, wav_lens, target_lens)
+        
+        # if stage == sb.Stage.TRAIN:
+        #     # # TODO: Better to Train CELoss without BOS / EOS
+        #     # pdb.set_trace()
+        #     # loss_dec_out = torch.tensor(0.0, device=self.device)
+
+        #     loss_dec_out = sb.nnet.losses.kldiv_loss(
+        #         p_dec_out,
+        #         targets_eos,
+        #         length=target_lens_eos,
+        #         label_smoothing=0.1,
+        #         reduction="batchmean",
+        #     )
+
+        # else: 
+        #     # During inference, don't compute attention loss
+        #     # loss_dec_out = torch.tensor(0.0, device=self.device)
+        #     loss_dec_out = sb.nnet.losses.kldiv_loss(
+        #         p_dec_out,
+        #         targets_eos,
+        #         length=target_lens_eos,
+        #         label_smoothing=0.1,
+        #         reduction="batchmean",
+        #     )
+        ctc_loss_merge = self.hparams.dual_ctc_loss_weight * loss_ctc + (1 - self.hparams.dual_ctc_loss_weight) * loss_ctc_post_enc
+
+        loss = (self.hparams.ctc_weight * ctc_loss_merge
+            + (1 - self.hparams.ctc_weight) * loss_dec_out)
+        
+        if stage != sb.Stage.TRAIN:
+            if current_epoch % valid_search_interval == 0 or (
+                    stage == sb.Stage.TEST
+                ):
+                    # Record losses for posterit
+                    # Traditional CTC greedy decoding
+                sequence = sb.decoders.ctc_greedy_decode(
+                    p_ctc_feat, wav_lens, blank_id=self.hparams.blank_index
+                )
+                sequence_decoder_out = hyps  # [B, T_p+1]
+                
+                # print(f"GT: \n {self.label_encoder.decode_ndim(targets[-1])}")
+                # print(f"CTC Greedy Decoding: \n {self.label_encoder.decode_ndim(sequence[-1])}")
+                # print(f"Attention Decoder Greedy Decoding: \n {self.label_encoder.decode_ndim(sequence_decoder_out[-1])}")
+
+                self.ctc_metrics.append(ids, p_ctc_feat, targets, wav_lens, target_lens)
+                self.seq_metrics.append(ids, log_probabilities=p_dec_out, targets=targets_eos, length=target_lens_eos)
+                
+                # self.ctc_metrics_fuse.append(ids, sequence_decoder_out, targets, wav_lens, target_lens)
+                
+                # CTC-only results
+                self.per_metrics.append(
+                    ids=ids,
+                    predict=sequence,
+                    target=targets,
+                    predict_len=None,
+                    target_len=target_lens,
+                    ind2lab=self.label_encoder.decode_ndim,
+                )
+                    
+                # seq2seq results
+                self.per_metrics_seq.append(
+                    ids=ids,
+                    predict=sequence_decoder_out,
+                    target=targets,
+                    predict_len=None,
+                    target_len=target_lens,
+                    ind2lab=self.label_encoder.decode_ndim,
+                )
+                
+                # MPD metrics
+                self.mpd_metrics.append(
+                    ids=ids,
+                    predict=sequence,
+                    canonical=canonicals,
+                    perceived=perceiveds,
+                    predict_len=None,
+                    canonical_len=canonical_lens,
+                    perceived_len=perceived_lens,
+                    ind2lab=self.label_encoder.decode_ndim,
+                )
+                
+                self.mpd_metrics_seq.append(
+                    ids=ids,
+                    predict=sequence_decoder_out,
+                    canonical=canonicals,
+                    perceived=perceiveds,
+                    predict_len=None,
+                    canonical_len=canonical_lens,
+                    perceived_len=perceived_lens,
+                    ind2lab=self.label_encoder.decode_ndim,
+                )
+            
+        # Log to wandb if available (VALID stage only)
+        current_epoch = self.hparams.epoch_counter.current          
+        valid_search_interval = self.hparams.valid_search_interval
+        if current_epoch % valid_search_interval == 0 or (
+            stage == sb.Stage.TEST
+        ):
+            try:
+                import wandb
+                wandb.log({
+                    "loss": loss.item(),
+                }, step=self.hparams.epoch_counter.current)
+                # if loss_ga is not None:
+                #     wandb.log({"loss_ga": loss_ga.item()}, step=self.hparams.epoch_counter.current)
+                if loss_dec_out is not None:
                     wandb.log({"loss_dec_out": loss_dec_out.item()}, step=self.hparams.epoch_counter.current)
                 if loss_ctc is not None:
                     wandb.log({"loss_ctc_head": loss_ctc.item()}, step=self.hparams.epoch_counter.current)
             except Exception:
                 pass
-        return loss
->>>>>>> 091097f7
+        return loss