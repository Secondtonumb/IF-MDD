#!/bin/sh
#------ qsub option --------#
#PBS -q regular-g
#PBS -l select=1:mpiprocs=4
#PBS -l walltime=10:00:00
#PBS -W group_list=gm64
#PBS -j oe
source ~/.bashrc
cd /home/m64000/work/SSL_MDD

conda activate sb

<<<<<<< HEAD
# # ctc only
# python ver5_train.py \
#         hparams/phnmonossl.yaml \
#         --feature_fusion PhnMonoSSL \
#         --perceived_ssl_model wavlm_large \
#         --ENCODER_DIM 1024 \
#         --prefix wavlm_ctc
=======
# ctc only
python ver5_train.py \
        hparams/phnmonossl.yaml \
        --feature_fusion PhnMonoSSL \
        --perceived_ssl_model wavlm_large \
        --ENCODER_DIM 1024 \
        --prefix wavlm_ctc

python ver4_train.py \
        hparams/train_l2_arctic_cano_perc_dual_enc.yaml \
        --perceived_ssl_model wavlm_large \
        --canonical_ssl_model wavlm_large \
        --ENCODER_DIM 1024 \
        --feature_fusion dual_ssl_enc \
        --prefix ""
>>>>>>> ce89bbe7

# python ver4_train.py \
#         hparams/train_l2_arctic_cano_perc_dual_enc.yaml \
#         --perceived_ssl_model wavlm_large \
#         --canonical_ssl_model wavlm_large \
#         --ENCODER_DIM 1024 \
#         --feature_fusion dual_ssl_enc \
#         --prefix ""

# # Light transformer
# python ver5_train.py \
#         hparams/transformer.yaml \
#         --feature_fusion TransformerMDD \
#         --perceived_ssl_model wavlm_large \
#         --ENCODER_DIM 1024 \
#         --prefix transformer_2_2_8 \
#         --num_encoder_layers 2 \
#         --num_decoder_layers 2 \
#         --nhead 8 

# # very light transformer
# python ver5_train.py \
#         hparams/transformer.yaml \
#         --feature_fusion TransformerMDD \
#         --perceived_ssl_model wavlm_large \
#         --ENCODER_DIM 1024 \
#         --prefix transformer_1_2_8 \
#         --num_encoder_layers 1 \
#         --num_decoder_layers 2 \
#         --nhead 8 

<<<<<<< HEAD
# # transformer with mispro
# ## Fuse enc
# python ver5_train.py \
#         hparams/transformer_TP.yaml \
#         --feature_fusion TransformerMDD_TP \
#         --perceived_ssl_model wavlm_large \
#         --ENCODER_DIM 1024 \
#         --prefix transformer_2_2_8_TP_fuse_enc \
#         --num_encoder_layers 2 \
#         --num_decoder_layers 2 \
#         --nhead 8 \
#         --fuse_enc_or_dec enc
=======
python ver5_train.py \
        hparams/transformer_TP.yaml \
        --feature_fusion TransformerMDD_TP \
        --perceived_ssl_model wavlm_large \
        --ENCODER_DIM 1024 \
        --prefix transformer_2_2_8_TP_fuse_2_enc_ga \
        --num_encoder_layers 2 \
        --num_decoder_layers 2 \
        --nhead 8 \
        --fuse_enc_or_dec enc \
        --fuse_net_layers 2 \
        --attention_type regularMHA \
        --valid_search_interval 1
>>>>>>> ce89bbe7

# python ver5_train.py \
#         hparams/transformer_TP.yaml \
#         --feature_fusion TransformerMDD_TP \
#         --perceived_ssl_model wavlm_large \
#         --ENCODER_DIM 1024 \
#         --prefix transformer_2_2_8_TP_fuse_2_enc_ga \
#         --num_encoder_layers 2 \
#         --num_decoder_layers 2 \
#         --nhead 8 \
#         --fuse_enc_or_dec enc \
#         --fuse_net_layers 2 \
#         --attention_type RelPosMHAXL \
#         --enable_ctc_freezing True

# Ver 2 
python ver5_train.py \
        hparams/transformer_TP.yaml \
        --feature_fusion TransformerMDD_TP_ver2 \
        --perceived_ssl_model wavlm_large \
        --ENCODER_DIM 1024 \
        --prefix transformer_2_2_8_TP_fuse_2_dec_ga_per_trgt \
        --num_encoder_layers 2 \
        --num_decoder_layers 2 \
        --nhead 8 \
        --fuse_enc_or_dec dec \
        --fuse_net_layers 2 \
        --attention_type RelPosMHAXL \
        --enable_ctc_freezing True

# # Fuse dec
# python ver5_train.py \
#         hparams/transformer_TP.yaml \
#         --feature_fusion TransformerMDD_TP \
#         --perceived_ssl_model wavlm_large \
#         --ENCODER_DIM 1024 \
#         --prefix transformer_2_2_8_TP_fuse_dec \
#         --num_encoder_layers 2 \
#         --num_decoder_layers 2 \
#         --nhead 8 \
#         --fuse_enc_or_dec dec

# python ver5_train.py \
#         hparams/transformer_TP.yaml \
#         --feature_fusion TransformerMDD_TP \
#         --perceived_ssl_model wavlm_large \
#         --ENCODER_DIM 1024 \
#         --prefix transformer_2_2_8_TP_fuse_2_dec_ga \
#         --num_encoder_layers 2 \
#         --num_decoder_layers 2 \
#         --nhead 8 \
#         --fuse_enc_or_dec dec \
#         --fuse_net_layers 2 \
#         --attention_type RelPosMHAXL \
#         --enable_ctc_freezing True

# Conformer Causal Training
# python ver5_train.py \
#         hparams/transformer_TP.yaml \
#         --feature_fusion TransformerMDD_TP \
#         --perceived_ssl_model wavlm_large \
#         --ENCODER_DIM 1024 \
#         --prefix transformer_2_2_8_TP_fuse_2_dec_ga_conformer_causal_frz_ctc \
#         --num_encoder_layers 2 \
#         --num_decoder_layers 2 \
#         --nhead 8 \
#         --fuse_enc_or_dec dec \
#         --fuse_net_layers 2 \
#         --encoder_module conformer \
#         --attention_type RelPosMHAXL \
#         --causal true \
#         --enable_ctc_freezing True

# python ver5_train.py \
#         hparams/transformer_TP.yaml \
#         --feature_fusion TransformerMDD_TP \
#         --perceived_ssl_model wavlm_large \
#         --ENCODER_DIM 1024 \
#         --prefix transformer_2_2_8_TP_fuse_2_dec_ga_conf_causal_frz_metric \
#         --num_encoder_layers 2 \
#         --num_decoder_layers 2 \
#         --nhead 8 \
#         --fuse_enc_or_dec dec \
#         --fuse_net_layers 2 \
#         --encoder_module conformer \
#         --attention_type RelPosMHAXL \
#         --causal true \
#         --enable_metric_freezing True

# RoPE Conformer 
# python ver5_train.py \
#         hparams/transformer_TP.yaml \
#         --feature_fusion TransformerMDD_TP \
#         --perceived_ssl_model wavlm_large \
#         --ENCODER_DIM 1024 \
#         --prefix transformer_2_2_8_TP_fuse_2_dec_ga_new_PoPE_conf_frz_metric \
#         --num_encoder_layers 2 \
#         --num_decoder_layers 2 \
#         --nhead 8 \
#         --fuse_enc_or_dec dec \
#         --fuse_net_layers 2 \
#         --valid_search_interval 5 \
#         --attention_type RoPEMHA \
#         --encoder_module conformer \
#         --enable_metric_freezing True

# # VER2: decoder_d_out: aligned perceived 
# python ver5_train.py \
#         hparams/transformer_TP.yaml \
#         --feature_fusion TransformerMDD_TP_ver2 \
#         --perceived_ssl_model wavlm_large \
#         --ENCODER_DIM 1024 \
#         --prefix 2_2_8_TP_fuse_2_dec_RoPE_conf_tgt_aln_perc \
#         --num_encoder_layers 2 \
#         --num_decoder_layers 2 \
#         --nhead 8 \
#         --fuse_enc_or_dec dec \
#         --fuse_net_layers 2 \
#         --encoder_module conformer \
#         --attention_type RoPEMHA \
#         --causal true

# Transformer init with pretrained_ssl, enc, TransASR_encoder,
# python ver5_train.py \
#         hparams/transformer.yaml \
#         --feature_fusion TransformerMDD \
#         --perceived_ssl_model wavlm_large \
#         --ENCODER_DIM 1024 \
#         --prefix transformer_2_2_8_from_pretrained_ctc \
#         --num_encoder_layers 2 \
#         --num_decoder_layers 2 \
#         --nhead 8 \
#         --load_pretrained_components true \
#         --pretrained_model_path "/home/kevingenghaopeng/MDD/MDD_ver3/exp_l2arctic/wavlm_large_None_TransformerMDD_transformer_2_6_8/save/CKPT+best_per_seq_500_13.8651.ckpt" \
#         --components_to_load '["ssl", "enc", "encoder", "ctc_head"]' \
#         --valid_search_interval 1

# # Dual ctc loss, ctc on pre net only
# python ver5_train.py \
#         hparams/transformer_dual_ctc.yaml \
#         --feature_fusion TransformerMDD_dual_ctc \
#         --perceived_ssl_model wavlm_large \
#         --ENCODER_DIM 1024 \
#         --prefix transformer_2_2_8_dual_ctc_1 \
#         --num_encoder_layers 2 \
#         --num_decoder_layers 2 \
#         --nhead 8 \
#         --dual_ctc_loss_weight 1

# # Dual ctc loss, ctc on post enc only
# python ver5_train.py \
#         hparams/transformer_dual_ctc.yaml \
#         --feature_fusion TransformerMDD_dual_ctc \
#         --perceived_ssl_model wavlm_large \
#         --ENCODER_DIM 1024 \
#         --prefix transformer_2_2_8_dual_ctc_0 \
#         --num_encoder_layers 2 \
#         --num_decoder_layers 2 \
#         --nhead 8 \
#         --dual_ctc_loss_weight 0
 
# # Dual ctc loss, ctc on both
# python ver5_train.py \
#         hparams/transformer_dual_ctc.yaml \
#         --feature_fusion TransformerMDD_dual_ctc \
#         --perceived_ssl_model wavlm_large \
#         --ENCODER_DIM 1024 \
#         --prefix transformer_2_2_8_dual_ctc_0.5 \
#         --num_encoder_layers 2 \
#         --num_decoder_layers 2 \
#         --nhead 8 \
#         --dual_ctc_loss_weight 0.5


<<<<<<< HEAD
# MHA for Canonical Phn + Acoustic 
# python ver4_train.py \
#        hparams/l2arctic/PhnMonoSSLModel_withcanoPhnEmb_HMA_CTC_timestamps_ver3.yaml \
#        --prefix FUSE_NET_guided_attn \
#        --perceived_ssl_model wav2vec2_base \
#        --feature_fusion HMA_attn_ctc_to_mispro_ver2_1 

# Transformer 
# python ver5_train.py \
#        hparams/l2arctic/Transformer.yaml \
#        --prefix  transformer_6_6_8 \
#        --perceived_ssl_model wavlm_large \
#        --feature_fusion TransformerMDD \
#        --num_encoder_layers 6 \
#        --num_decoder_layers 6 \
#        --nhead 8 \
#        --ctc_weight 0.3 \
#        --ENCODER_DIM 1024 \
#        --encoder_module transformer

# # Transformer with new MPD metrics
# python ver5_train.py \
#        hparams/l2arctic/Transformer.yaml \
#        --prefix  transformer_6_6_8_new_mpd \
#        --perceived_ssl_model wavlm_large \
#        --feature_fusion TransformerMDD \
#        --num_encoder_layers 6 \
#        --num_decoder_layers 6 \
#        --nhead 8 \
#        --ctc_weight 0.3 \
#        --ENCODER_DIM 1024 \
#        --encoder_module transformer \
#        --valid_search_interval 5 \
#        --number_of_epochs 600

# # Light Transformer 
# python ver5_train.py \
#        hparams/l2arctic/Transformer.yaml \
#        --prefix  transformer_2_2_8 \
#        --perceived_ssl_model wavlm_large \
#        --feature_fusion TransformerMDD \
#        --num_encoder_layers 2 \
#        --num_decoder_layers 2 \
#        --nhead 8 \
#        --ctc_weight 0.3 \
#        --ENCODER_DIM 1024 \
#        --encoder_module transformer 

# # Light Transformer with new MPD metrics
# python ver5_train.py \
#        hparams/l2arctic/Transformer.yaml \
#        --prefix  transformer_2_2_8_new_mpd \
#        --perceived_ssl_model wavlm_large \
#        --feature_fusion TransformerMDD \
#        --num_encoder_layers 2 \
#        --num_decoder_layers 2 \
#        --nhead 8 \
#        --ctc_weight 0.3 \
#        --ENCODER_DIM 1024 \
#        --encoder_module transformer 

# # Light Transformer with wav2vec2_large_xlsr_53
# python ver5_train.py \
#        hparams/l2arctic/Transformer.yaml \
#        --prefix  transformer_2_2_8_new_mpd \
#        --perceived_ssl_model wav2vec_large_xlsr_53 \
#        --feature_fusion TransformerMDD \
#        --num_encoder_layers 2 \
#        --num_decoder_layers 2 \
#        --nhead 8 \
#        --ctc_weight 0.3 \
#        --ENCODER_DIM 1024 \
#        --encoder_module transformer 


# # # # Very Light Transformer 
# python ver5_train.py \
#        hparams/l2arctic/Transformer.yaml \
#        --prefix  transformer_1_2_8 \
#        --perceived_ssl_model wavlm_large \
#        --feature_fusion TransformerMDD \
#        --num_encoder_layers 1 \
#        --num_decoder_layers 2 \
#        --nhead 8 \
#        --ctc_weight 0.3 \
#        --ENCODER_DIM 1024 \
#        --encoder_module transformer 

# # (Decoder only) Light Transformer
# python ver5_train.py \
#        hparams/l2arctic/Transformer.yaml \
#        --prefix  transformer_0_2_8 \
#        --perceived_ssl_model wavlm_large \
#        --feature_fusion TransformerMDD \
#        --num_encoder_layers 0 \
#        --num_decoder_layers 2 \
#        --nhead 8 \
#        --ctc_weight 0.3 \
#        --ENCODER_DIM 1024 \
#        --encoder_module transformer 

## Light Transformer with ssl middle layer 22
# python ver5_train.py \
#        hparams/l2arctic/Transformer.yaml \
#        --prefix  transformer_2_2_8_midssl_embed \
#        --perceived_ssl_model wavlm_large \
#        --preceived_ssl_emb_layer 22 \
#        --feature_fusion TransformerMDD \
#        --num_encoder_layers 2 \
#        --num_decoder_layers 2 \
#        --nhead 8 \
#        --ctc_weight 0.3 \
#        --ENCODER_DIM 1024 \
#        --encoder_module transformer \

## Light Transformer with ssl middle layer 10

# python ver5_train.py \
#        hparams/l2arctic/Transformer.yaml \
#        --prefix  transformer_2_2_8_midssl_embed_10 \
#        --perceived_ssl_model wavlm_large \
#        --preceived_ssl_emb_layer 10 \
#        --feature_fusion TransformerMDD \
#        --num_encoder_layers 2 \
#        --num_decoder_layers 2 \
#        --nhead 8 \
#        --ctc_weight 0.3 \
#        --ENCODER_DIM 1024 \
#        --encoder_module transformer \

# Light Transformer with extra loss for mispro detection 
## <TODOs>
# python ver5_train.py \
#        hparams/l2arctic/Transformer_with_extra_loss.yaml \
#        --prefix  transformer_el_2_2_8 \
#        --perceived_ssl_model wavlm_large \
#        --feature_fusion TransformerMDD_with_extra_loss \
#        --num_encoder_layers 2 \
#        --num_decoder_layers 2 \
#        --nhead 8 \
#        --ctc_weight 0.3 \
#        --ENCODER_DIM 1024 \
#        --encoder_module transformer \
#        --number_of_epochs 600 

# Transformer with dual path
# python ver5_train.py \
#        hparams/l2arctic/Transformer_dualSSL.yaml \
#        --prefix  transformer_6_6_8_dual \
#        --perceived_ssl_model wavlm_large \
#        --canonical_ssl_model wavlm_large \
#        --feature_fusion TransformerMDD_dual_path \
#        --num_encoder_layers 6 \
#        --num_decoder_layers 6 \
#        --nhead 8 \
#        --ctc_weight 0.3 \
#        --ENCODER_DIM 1024 \
#        --encoder_module transformer \
#        --number_of_epochs 600 \
#        --valid_search_interval 5

# # # # Light Transformer with dual path
# python ver5_train.py \
#        hparams/l2arctic/Transformer_dualSSL.yaml \
#        --prefix  transformer_2_2_8_dual \
#        --perceived_ssl_model wavlm_large \
#        --canonical_ssl_model wavlm_large \
#        --feature_fusion TransformerMDD_dual_path \
#        --num_encoder_layers 2 \
#        --num_decoder_layers 2 \
#        --nhead 8 \
#        --ctc_weight 0.3 \
#        --ENCODER_DIM 1024 \
#        --encoder_module transformer \
#        --number_of_epochs 600 \
#        --valid_search_interval 5

# # # Light Conformer with dual path
# python ver5_train.py \
#        hparams/l2arctic/Transformer_dualSSL.yaml \
#        --prefix  conformer_2_2_8_dual \
#        --perceived_ssl_model wavlm_large \
#        --canonical_ssl_model wavlm_large \
#        --feature_fusion TransformerMDD_dual_path \
#        --num_encoder_layers 2 \
#        --num_decoder_layers 2 \
#        --nhead 8 \
#        --ctc_weight 0.3 \
#        --ENCODER_DIM 1024 \
#        --encoder_module conformer \
#        --number_of_epochs 600 \
#        --valid_search_interval 5

# # # # Light Transformer with MHA embedding
#  python ver5_train.py \
#        hparams/l2arctic/TransformerMHA.yaml \
#        --prefix  transformer_2_2_8_MHA \
#        --perceived_ssl_model wavlm_large \
#        --feature_fusion TransformerMDDMHA \
#        --num_encoder_layers 2 \
#        --num_decoder_layers 2 \
#        --nhead 8 \
#        --ctc_weight 0.3 \
#        --ENCODER_DIM 1024 \
#        --encoder_module transformer \
#        --number_of_epochs 600 \
#        --valid_search_interval 5 \
#        --evaluate_key mpd_f1_seq \

# # # Light Transformer with MHA embedding, Phn Forward
# python ver5_train.py \
#        hparams/l2arctic/Transformer_PhnForward.yaml \
#        --prefix  transformer_2_2_8_PhnForward \
#        --perceived_ssl_model wavlm_large \
#        --feature_fusion TransformerMDD_PhnForward \
#        --num_encoder_layers 2 \
#        --num_decoder_layers 2 \
#        --nhead 8 \
#        --ctc_weight 0.3 \
#        --ENCODER_DIM 1024 \
#        --encoder_module transformer \
#        --number_of_epochs 600 \
#        --valid_search_interval 1

# Heavy Transformer
# python ver5_train.py \
#        hparams/l2arctic/Transformer.yaml \
#        --prefix  transformer_8_8_8 \
#        --perceived_ssl_model wavlm_large \
#        --feature_fusion TransformerMDD \
#        --num_encoder_layers 8 \
#        --num_decoder_layers 8 \
#        --nhead 8 \
#        --ctc_weight 0.3 \
#        --ENCODER_DIM 1024 \
#        --encoder_module transformer

# python ver5_train.py \
#        hparams/l2arctic/Transformer.yaml \
#        --prefix  transformer_4_4_8 \
#        --perceived_ssl_model wavlm_large \
#        --feature_fusion TransformerMDD \
#        --num_encoder_layers 4 \
#        --num_decoder_layers 4 \
#        --nhead 8 \
#        --ctc_weight 0.3 \
#        --ENCODER_DIM 1024 \
#        --encoder_module transformer

# Light Conformer
# python ver5_train.py \
#        hparams/l2arctic/Transformer.yaml \
#        --prefix  conformer_2_2_8 \
#        --perceived_ssl_model wavlm_large \
#        --feature_fusion TransformerMDD \
#        --num_encoder_layers 2 \
#        --num_decoder_layers 2 \
#        --nhead 8 \
#        --ctc_weight 0.3 \
#        --ENCODER_DIM 1024 \
#        --encoder_module conformer \
#        --number_of_epochs 600 

# Heavy Conform

# Light Conformer
# python ver5_train.py \
#        hparams/l2arctic/Transformer.yaml \
#        --prefix  conformer_2_6_8 \
#        --perceived_ssl_model wavlm_large \
#        --feature_fusion TransformerMDD \
#        --num_encoder_layers 2 \
#        --num_decoder_layers 6 \
#        --nhead 8 \
#        --ctc_weight 0.3 \
#        --ENCODER_DIM 1024 \
#        --encoder_module conformer

# # Transducer
# python ver5_train.py \
#        hparams/l2arctic/Transducer.yaml \
#        --prefix  Transducer \
#        --perceived_ssl_model wavlm_large \
#        --ENCODER_DIM 1024 \
#        --feature_fusion TransducerMDD


## Transducer with Conformer Encoder
# python ver5_train.py \
#        hparams/l2arctic/TransducerConformerEnc.yaml \
#        --prefix  TransducerConformerEnc \
#        --perceived_ssl_model wavlm_large \
#        --ENCODER_DIM 1024 \
#        --feature_fusion TransducerMDDConformerEnc \
#        --number_of_epochs 100 

# Ligher Encoder as SSL is already large, dont want to distory the features.
# python ver5_train.py \
#        hparams/l2arctic/Transformer.yaml \
#        --prefix  branchformer_6_6_8 \
#        --perceived_ssl_model wavlm_large \
#        --feature_fusion TransformerMDD \
#        --num_encoder_layers 6 \
#        --num_decoder_layers 6 \
#        --nhead 8 \
#        --ctc_weight 0.3 \
#        --ENCODER_DIM 1024 \
#        --encoder_module branchformer

# Ligher Encoder as SSL is already large, dont want to distory the features.
# python ver5_train.py \
#        hparams/l2arctic/Transformer.yaml \
#        --prefix  branchformer_2_2_8 \
#        --perceived_ssl_model wavlm_large \
#        --feature_fusion TransformerMDD \
#        --num_encoder_layers 2 \
#        --num_decoder_layers 2 \
#        --nhead 8 \
#        --ctc_weight 0.3 \
#        --ENCODER_DIM 1024 \
#        --encoder_module branchformer

#### Transducer
# python ver5_train.py \
#        hparams/l2arctic/Transducer.yaml \
#        --prefix  Transducer \
#        --perceived_ssl_model wav2vec2_large \
#        --feature_fusion TransducerMDD 

# python ver4_train.py \
#         hparams/train_l2_arctic_cano_perc_dual_enc.yaml \
#         --perceived_ssl_model wavlm_large \
#         --canonical_ssl_model wavlm_large \
#         --ENCODER_DIM 1024 \
#         --feature_fusion dual_ssl_enc \
#         --prefix ""

# python ver4_train.py \
#         hparams/erj/PhnMonoSSLModel_withcanoPhnEmb_HMA_CTC.yaml \
#         --prefix MHA_guided_attn_loss_lam_1.0_new \
#         --perceived_ssl_model wav2vec2_base \
#         --feature_fusion mono_att_MHA_guided_attn \
#         --loss_lambda 1


# python ver4_train.py \
#         hparams/erj/PhnMonoSSLModel_withcanoPhnEmb_HMA_CTC_timestamps.yaml \
#         --prefix MHA_guided_attn_loss_attn_ctc_to_cano_lam_0.5 \
#         --perceived_ssl_model wav2vec2_base \
#         --feature_fusion mono_att_HMA_ctc_to_canonical \
#         --loss_lambda 0.5

# python ver4_train.py \
#        hparams/l2arctic/PhnMonoSSLModel_withcanoPhnEmb_HMA_CTC_timestamps_ver2.yaml \
#        --prefix MHA_guided_attn_loss_attn_ctc_to_cano_lam_0.5_ver2 \
#        --perceived_ssl_model wav2vec2_base \
#        --feature_fusion HMA_attn_ctc_to_mispro \
#        --loss_lambda 0.5

# MHA for Canonical Phn + Acoustic 
# python ver4_train.py \
#        hparams/l2arctic/PhnMonoSSLModel_withcanoPhnEmb_HMA_CTC_timestamps_ver3.yaml \
#        --prefix FUSE_NET_guided_attn \
#        --perceived_ssl_model wav2vec2_base \
#        --feature_fusion HMA_attn_ctc_to_mispro_ver2_1 
       
# python ver4_train.py \
#        hparams/erj/PhnMonoSSLModel_withcanoPhnEmb_HMA_CTC_timestamps_ver3.yaml \
#        --prefix FUSE_NET_guided_attn_perceived_emb \
#        --perceived_ssl_model wav2vec2_base \
#        --feature_fusion HMA_attn_ctc_to_mispro_ver2_1_perceived

# python ver4_train.py \
#        hparams/l2arctic/PhnMonoSSLModel_withcanoPhnEmb_HMA_CTC_timestamps_ver3.yaml \
#        --prefix Mono_Hybrid_CTC \
#        --perceived_ssl_model wav2vec2_base \
#        --feature_fusion hybrid_ctc_attention

# python ver5_train.py \
#        hparams/erj/PhnMonoSSLModel_withcanoPhnEmb_HMA_CTC_timestamps_ver3.yaml \
#        --prefix Mono_Hybrid_CTC_new \
#        --perceived_ssl_model wav2vec2_base \
#        --feature_fusion hybrid_ctc_attention_ver2

# python ver5_train.py \
#        hparams/l2arctic/PhnMonoSSLModel_withcanoPhnEmb_HMA_CTC_timestamps_ver3.yaml \
#        --prefix Hybrid_CTC \
#        --perceived_ssl_model wav2vec2_base \
#        --feature_fusion hybrid_ctc_attention_ver2

# python ver5_train.py \
#        hparams/l2arctic/PhnMonoSSLModel_withcanoPhnEmb_HMA_CTC_timestamps_ver3.yaml \
#        --prefix con \
#        --perceived_ssl_model wav2vec2_base \
#        --feature_fusion hybrid_ctc_attention_ver2

# python train_trans_asr_ver2.py \
#        hparams/conformer_large.yaml \
#        --prefix con \
#        --perceived_ssl_model wav2vec2_base 

# python train_trans_asr_ver2.py \
#        hparams/conformer_large.yaml \
#        --prefix Trans_all \
#        --perceived_ssl_model wav2vec2_base

# python ver5_train.py \
#        hparams/l2arctic/Conformer.yaml \
#        --prefix  branchformer_6_6 \
#        --perceived_ssl_model wav2vec2_base \
#        --feature_fusion SB \
#        --num_encoder_layers 6 \
#        --ctc_weight 0.3 \
#        --encoder_module branchformer 

# python ver5_train.py \
#        hparams/l2arctic/Conformer.yaml \
#        --prefix  transformer_6_3_12 \
#        --perceived_ssl_model wav2vec2_base \
#        --feature_fusion SB \
#        --num_encoder_layers 6 \
#        --num_decoder_layers 3 \
#        --nhead 12 \
#        --ctc_weight 0.3 \
#        --encoder_module transformer

# python ver5_train.py \
#         hparams/l2arctic/Trans.yaml\
#        --prefix  Transformer_6_6 \
#        --perceived_ssl_model wav2vec2_base \
#        --feature_fusion SB

# python ver5_evaluate.py \
#         hparams/l2arctic/Trans.yaml\
#        --prefix  Transformer_6_6 \
#        --perceived_ssl_model wav2vec2_base \
#        --feature_fusion SB --ctc_weight_decode 0.7
=======
# reduction factor == 4 
python ver5_train.py \
        hparams/transformer_TP_ver3.yaml \
        --feature_fusion TransformerMDD_TP \
        --perceived_ssl_model wavlm_large \
        --ENCODER_DIM 1024 \
        --prefix transformer_2_2_8_TP_fuse_2_enc_reduce_cnn_4 \
        --num_encoder_layers 2 \
        --num_decoder_layers 2 \
        --nhead 8 \
        --fuse_enc_or_dec enc \
        --fuse_net_layers 2 \
        --attention_type RelPosMHAXL \
        --valid_search_interval 1 \
        --post_encoder_reduction_factor 4
>>>>>>> ce89bbe7
<|MERGE_RESOLUTION|>--- conflicted
+++ resolved
@@ -10,31 +10,21 @@
 
 conda activate sb
 
-<<<<<<< HEAD
-# # ctc only
+# ctc only
 # python ver5_train.py \
 #         hparams/phnmonossl.yaml \
 #         --feature_fusion PhnMonoSSL \
 #         --perceived_ssl_model wavlm_large \
 #         --ENCODER_DIM 1024 \
 #         --prefix wavlm_ctc
-=======
-# ctc only
-python ver5_train.py \
-        hparams/phnmonossl.yaml \
-        --feature_fusion PhnMonoSSL \
-        --perceived_ssl_model wavlm_large \
-        --ENCODER_DIM 1024 \
-        --prefix wavlm_ctc
-
-python ver4_train.py \
-        hparams/train_l2_arctic_cano_perc_dual_enc.yaml \
-        --perceived_ssl_model wavlm_large \
-        --canonical_ssl_model wavlm_large \
-        --ENCODER_DIM 1024 \
-        --feature_fusion dual_ssl_enc \
-        --prefix ""
->>>>>>> ce89bbe7
+
+# # ctc only
+# python ver5_train.py \
+#         hparams/phnmonossl.yaml \
+#         --feature_fusion PhnMonoSSL \
+#         --perceived_ssl_model wavlm_large \
+#         --ENCODER_DIM 1024 \
+#         --prefix wavlm_ctc
 
 # python ver4_train.py \
 #         hparams/train_l2_arctic_cano_perc_dual_enc.yaml \
@@ -66,7 +56,6 @@
 #         --num_decoder_layers 2 \
 #         --nhead 8 
 
-<<<<<<< HEAD
 # # transformer with mispro
 # ## Fuse enc
 # python ver5_train.py \
@@ -79,21 +68,8 @@
 #         --num_decoder_layers 2 \
 #         --nhead 8 \
 #         --fuse_enc_or_dec enc
-=======
-python ver5_train.py \
-        hparams/transformer_TP.yaml \
-        --feature_fusion TransformerMDD_TP \
-        --perceived_ssl_model wavlm_large \
-        --ENCODER_DIM 1024 \
-        --prefix transformer_2_2_8_TP_fuse_2_enc_ga \
-        --num_encoder_layers 2 \
-        --num_decoder_layers 2 \
-        --nhead 8 \
-        --fuse_enc_or_dec enc \
-        --fuse_net_layers 2 \
-        --attention_type regularMHA \
-        --valid_search_interval 1
->>>>>>> ce89bbe7
+        # --attention_type regularMHA \
+        # --valid_search_interval 1
 
 # python ver5_train.py \
 #         hparams/transformer_TP.yaml \
@@ -110,19 +86,19 @@
 #         --enable_ctc_freezing True
 
 # Ver 2 
-python ver5_train.py \
-        hparams/transformer_TP.yaml \
-        --feature_fusion TransformerMDD_TP_ver2 \
-        --perceived_ssl_model wavlm_large \
-        --ENCODER_DIM 1024 \
-        --prefix transformer_2_2_8_TP_fuse_2_dec_ga_per_trgt \
-        --num_encoder_layers 2 \
-        --num_decoder_layers 2 \
-        --nhead 8 \
-        --fuse_enc_or_dec dec \
-        --fuse_net_layers 2 \
-        --attention_type RelPosMHAXL \
-        --enable_ctc_freezing True
+# python ver5_train.py \
+#         hparams/transformer_TP.yaml \
+#         --feature_fusion TransformerMDD_TP_ver2 \
+#         --perceived_ssl_model wavlm_large \
+#         --ENCODER_DIM 1024 \
+#         --prefix transformer_2_2_8_TP_fuse_2_dec_ga_per_trgt \
+#         --num_encoder_layers 2 \
+#         --num_decoder_layers 2 \
+#         --nhead 8 \
+#         --fuse_enc_or_dec dec \
+#         --fuse_net_layers 2 \
+#         --attention_type RelPosMHAXL \
+#         --enable_ctc_freezing True
 
 # # Fuse dec
 # python ver5_train.py \
@@ -267,8 +243,41 @@
 #         --nhead 8 \
 #         --dual_ctc_loss_weight 0.5
 
-
-<<<<<<< HEAD
+## Fuse net on both enc and dec
+# RelPosMHA
+# python ver5_train.py \
+#         hparams/transformer_TP_ver4_fuse.yaml \
+#         --feature_fusion TransformerMDD_TP_encdec \
+#         --perceived_ssl_model wavlm_large \
+#         --ENCODER_DIM 1024 \
+#         --prefix transformer_2_TP_fuse_2_encdec\
+#         --fuse_enc_or_dec encdec \
+#         --attention_type RelPosMHAXL \
+#         --valid_search_interval 5 \
+
+# # RoPE MHA
+# python ver5_train.py \
+#         hparams/transformer_TP_ver4_fuse.yaml \
+#         --feature_fusion TransformerMDD_TP_encdec \
+#         --perceived_ssl_model wavlm_large \
+#         --ENCODER_DIM 1024 \
+#         --prefix transformer_2_TP_fuse_2_encdec_RoPE\
+#         --fuse_enc_or_dec encdec \
+#         --attention_type RoPEMHA \
+#         --valid_search_interval 5 
+
+# RelPosMHA but ctc head targeting canonical
+python ver5_train.py \
+        hparams/transformer_TP_ver4_fuse.yaml \
+        --feature_fusion TransformerMDD_TP_encdec \
+        --perceived_ssl_model wavlm_large \
+        --ENCODER_DIM 1024 \
+        --prefix transformer_2_TP_fuse_2_encdec_CTCHeadCano\
+        --fuse_enc_or_dec encdec \
+        --attention_type RelPosMHAXL \
+        --valid_search_interval 5 \
+        --ctc_head_target canonical 
+
 # MHA for Canonical Phn + Acoustic 
 # python ver4_train.py \
 #        hparams/l2arctic/PhnMonoSSLModel_withcanoPhnEmb_HMA_CTC_timestamps_ver3.yaml \
@@ -554,7 +563,6 @@
 #        --perceived_ssl_model wavlm_large \
 #        --ENCODER_DIM 1024 \
 #        --feature_fusion TransducerMDD
-
 
 ## Transducer with Conformer Encoder
 # python ver5_train.py \
@@ -706,20 +714,3 @@
 #        --prefix  Transformer_6_6 \
 #        --perceived_ssl_model wav2vec2_base \
 #        --feature_fusion SB --ctc_weight_decode 0.7
-=======
-# reduction factor == 4 
-python ver5_train.py \
-        hparams/transformer_TP_ver3.yaml \
-        --feature_fusion TransformerMDD_TP \
-        --perceived_ssl_model wavlm_large \
-        --ENCODER_DIM 1024 \
-        --prefix transformer_2_2_8_TP_fuse_2_enc_reduce_cnn_4 \
-        --num_encoder_layers 2 \
-        --num_decoder_layers 2 \
-        --nhead 8 \
-        --fuse_enc_or_dec enc \
-        --fuse_net_layers 2 \
-        --attention_type RelPosMHAXL \
-        --valid_search_interval 1 \
-        --post_encoder_reduction_factor 4
->>>>>>> ce89bbe7
