--- conflicted
+++ resolved
@@ -38,19 +38,11 @@
 #     HMA_attn_ctc_to_mispro_ver2_1_perceived,
 #     HMA_attn_ctc_to_mispro_ver2_2)
 
-<<<<<<< HEAD
-from models.phn_mono_ssl_model import PhnMonoSSLModel
-from models.Transformer import TransformerMDD, TransformerMDD_dual_ctc
-from models.Transformer_TP import TransformerMDD_TP
-from models.Transformer_TP_ver2 import TransformerMDD_TP_ver2
-# from models.Transducer import TransducerMDD
-=======
 from models.Transformer import TransformerMDD, TransformerMDD_with_extra_loss, TransformerMDD_dual_path
 from models.Transformer_PhnForward import TransformerMDD_PhnForward
 from models.TransformerMHA import TransformerMDDMHA
 from models.Transducer import TransducerMDD
 from models.TransducerConformerEnc import TransducerMDDConformerEnc
->>>>>>> 3e364161
 
 # from models.phn_mono_ssl_model_ver2 import Hybrid_CTC_Attention, Hybrid_CTC_Attention_ver2
 
@@ -784,13 +776,6 @@
         asr_brain_class = TransformerMDD_dual_ctc
     elif hparams["feature_fusion"] == "PhnMonoSSL":
         asr_brain_class = PhnMonoSSLModel
-<<<<<<< HEAD
-    elif hparams["feature_fusion"] == "TransformerMDD_TP":
-        asr_brain_class = TransformerMDD_TP
-    elif hparams["feature_fusion"] == "TransformerMDD_TP_ver2":
-        asr_brain_class = TransformerMDD_TP_ver2
-
-=======
     elif hparams["feature_fusion"] == "mono_misproBCE":
         asr_brain_class = PhnMonoSSLModel_misproBCE
     elif hparams["feature_fusion"] == "mono_att_MHA":
@@ -842,7 +827,6 @@
     elif hparams["feature_fusion"] == "dual_ssl_enc_hybrid_ctc_attention":
         asr_brain_class = PhnDualSSLModel_Hybrid_CTC_Attention
     
->>>>>>> 3e364161
     logger.info(f"Using ASR brain class: {asr_brain_class.__name__}")
     
     asr_brain = asr_brain_class(
