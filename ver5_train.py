--- conflicted
+++ resolved
@@ -753,10 +753,6 @@
         return train_data, valid_data, test_data, self.label_encoder
 
 if __name__ == "__main__":
-<<<<<<< HEAD
-=======
-
->>>>>>> ce89bbe7
     # main()
     # CLI:
     hparams_file, run_opts, overrides = sb.parse_arguments(sys.argv[1:])
