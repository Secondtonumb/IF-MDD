"""
MDD (Mispronunciation Detection and Diagnosis) System - Main Training Script

Author: Haopeng (Kevin) Geng
Institution: University of Tokyo
Year: 2025

This code is provided for non-commercial use only.
For commercial use, please contact the author.

This script implements the main training pipeline for the MDD system using
various SSL models for speech recognition and pronunciation assessment.
"""

import os
import sys
import torch
import logging
import speechbrain as sb
from hyperpyyaml import load_hyperpyyaml
# from mpd_eval_v3 import MpdStats
<<<<<<< HEAD
from mpd_eval_v4 import MpdStats  # Updated import for mpd_eval_v4
=======
from mpd_eval_v4 import MpdStats
>>>>>>> 091097f7
import librosa
import json
import wandb
import time
import torchaudio
from speechbrain.inference.text import GraphemeToPhoneme
# from models.phn_mono_ssl_model import PhnMonoSSLModel,PhnMonoSSLModel_misproBCE
# from models.phn_mono_ssl_model import PhnMonoSSLModel_withcanoPhnEmb_HMA_CTC, HMA_attn_ctc_to_canonical
# from models.phn_mono_ssl_model import PhnMonoSSLModel_withcanoPhnEmb_MHA_Guided_Attention_CTC
# from models.phn_mono_ssl_model import HMA_attn_ctc_to_mispro

# from models.phn_dual_ssl_model import PhnDualSSLModel, PhnDualSSLModel_with_SimpleResidual
# from models.phn_dual_ssl_model import PhnDualSSLModel_Hybrid_CTC_Attention
# # from models.phn_mono_ssl_model_ver2 import (HMA_attn_ctc_to_mispro_ver2,
#     HMA_attn_ctc_to_mispro_ver2_1,
#     HMA_attn_ctc_to_mispro_ver2_1_perceived,
#     HMA_attn_ctc_to_mispro_ver2_2)

<<<<<<< HEAD
from models.Transformer import TransformerMDD, TransformerMDD_with_extra_loss, TransformerMDD_dual_path
from models.Transformer_PhnForward import TransformerMDD_PhnForward
from models.TransformerMHA import TransformerMDDMHA
from models.Transducer import TransducerMDD
from models.TransducerConformerEnc import TransducerMDDConformerEnc
=======
from models.phn_mono_ssl_model import PhnMonoSSLModel
from models.Transformer import TransformerMDD, TransformerMDD_dual_ctc
from models.Transformer_TP import TransformerMDD_TP
# from models.Transducer import TransducerMDD
>>>>>>> 091097f7

# from models.phn_mono_ssl_model_ver2 import Hybrid_CTC_Attention, Hybrid_CTC_Attention_ver2

# from models.phn_mono_ssl_model_ver3 import Hybrid_CTC_Attention_SB

wandb.login(key="1e2455bc962bb682012326b2964a299ed63c3690")

sys.path.append("./trainer")

logger = logging.getLogger(__name__)

# Define training procedure
# Mono ASR model

class BaseDataIOPrep:
    """Base class for data IO preparation."""
    
    def __init__(self, hparams):
        self.hparams = hparams
        self.data_folder = hparams["data_folder_save"]
        self.label_encoder = sb.dataio.encoder.CTCTextEncoder()
        
    def _prepare_datasets(self):
        """Prepare train, valid, and test datasets with sorting."""
        # 1. Declarations:
        train_data = sb.dataio.dataset.DynamicItemDataset.from_json(
            json_path=self.hparams["train_annotation"],
            replacements={"data_root": self.data_folder},
        )
        
        # Apply sorting
        if self.hparams["sorting"] == "ascending":
            train_data = train_data.filtered_sorted(sort_key="duration")
            self.hparams["train_dataloader_opts"]["shuffle"] = False
        elif self.hparams["sorting"] == "descending":
            train_data = train_data.filtered_sorted(sort_key="duration", reverse=True)
            self.hparams["train_dataloader_opts"]["shuffle"] = False
        elif self.hparams["sorting"] == "random":
            pass
        else:
            raise NotImplementedError("sorting must be random, ascending or descending")

        valid_data = sb.dataio.dataset.DynamicItemDataset.from_json(
            json_path=self.hparams["valid_annotation"],
            replacements={"data_root": self.data_folder},
        )
        valid_data = valid_data.filtered_sorted(sort_key="duration")

        test_data = sb.dataio.dataset.DynamicItemDataset.from_json(
            json_path=self.hparams["test_annotation"],
            replacements={"data_root": self.data_folder},
        )
        test_data = test_data.filtered_sorted(sort_key="duration")
        
        return train_data, valid_data, test_data
    
    def _create_audio_pipeline(self):
        """Create audio processing pipeline."""
        @sb.utils.data_pipeline.takes("wav")
        @sb.utils.data_pipeline.provides("sig")
        def audio_pipeline(wav):
            # Load waveform and resample if needed
            waveform, sr = torchaudio.load(wav)  # waveform: [1, T]

            # Optional: resample to match model sample rate
            target_sr = self.hparams["sample_rate"]
            if sr != target_sr:
                resampler = torchaudio.transforms.Resample(orig_freq=sr, new_freq=target_sr)
                waveform = resampler(waveform)

            # Convert to mono if stereo
            if waveform.shape[0] > 1:
                waveform = waveform.mean(dim=0, keepdim=True)

            # Apply feature extractor (expecting 1D numpy array)
            sig = self.hparams["perceived_ssl"].feature_extractor(
                waveform.squeeze(0).numpy(),  # convert to 1D numpy
                sampling_rate=target_sr
            ).input_values[0]

            sig = torch.Tensor(sig)
            return sig
        
        return audio_pipeline
    
    def _setup_label_encoder(self, datasets):
        """Setup label encoder."""
        lab_enc_file = os.path.join(self.hparams["save_folder"], "label_encoder.txt")
        self.label_encoder.insert_bos_eos(
            bos_label="<bos>",
            eos_label="<eos>",
            bos_index=42,
            eos_index=43,
        )
        special_labels = {
            "blank_label": self.hparams["blank_index"],
        }
        self.label_encoder.load_or_create(
            path=lab_enc_file,
            from_didatasets=[datasets[0]],  # train_data
            output_key="phn_list_target",
            special_labels=special_labels,
            sequence_input=True,
        )
    
    def prepare(self):
        """Main method to prepare datasets. Should be overridden by subclasses."""
        raise NotImplementedError("Subclasses must implement prepare method")


class BasicDataIOPrep(BaseDataIOPrep):
    """Basic data IO preparation for simple ASR."""
    
    def _create_text_pipelines(self):
        """Create text processing pipelines."""
        @sb.utils.data_pipeline.takes("perceived_train_target")
        @sb.utils.data_pipeline.provides(
            "phn_list_target",
            "phn_encoded_list_target",
            "phn_encoded_target",
        )
        def text_pipeline_train(phn):
            phn_list = phn.strip().split()
            yield phn_list
            phn_encoded_list = self.label_encoder.encode_sequence(phn_list)
            yield phn_encoded_list
            phn_encoded = torch.LongTensor(phn_encoded_list)
            yield phn_encoded

        @sb.utils.data_pipeline.takes("perceived_train_target", "canonical_aligned", "perceived_aligned")
        @sb.utils.data_pipeline.provides(
            "phn_list_target",
            "phn_encoded_list_target",
            "phn_encoded_target",
            "phn_list_canonical",
            "phn_encoded_list_canonical",
            "phn_encoded_canonical",
            "phn_list_perceived",
            "phn_encoded_list_perceived",
            "phn_encoded_perceived",
        )
        def text_pipeline_test(target, canonical, perceived):
            phn_list_target = target.strip().split()
            yield phn_list_target
            phn_encoded_list_target = self.label_encoder.encode_sequence(phn_list_target)
            yield phn_encoded_list_target
            phn_encoded_target = torch.LongTensor(phn_encoded_list_target)
            yield phn_encoded_target
            phn_list_canonical = canonical.strip().split()
            yield phn_list_canonical
            phn_encoded_list_canonical = self.label_encoder.encode_sequence(phn_list_canonical)
            yield phn_encoded_list_canonical
            phn_encoded_canonical = torch.LongTensor(phn_encoded_list_canonical)
            yield phn_encoded_canonical
            phn_list_perceived = perceived.strip().split()
            yield phn_list_perceived
            phn_encoded_list_perceived = self.label_encoder.encode_sequence(phn_list_perceived)
            yield phn_encoded_list_perceived
            phn_encoded_perceived = torch.LongTensor(phn_encoded_list_perceived)
            yield phn_encoded_perceived

        return text_pipeline_train, text_pipeline_test
    
    def prepare(self):
        """Prepare datasets for basic ASR."""
        train_data, valid_data, test_data = self._prepare_datasets()
        datasets = [train_data, valid_data, test_data]
        
        # Add audio pipeline
        audio_pipeline = self._create_audio_pipeline()
        sb.dataio.dataset.add_dynamic_item(datasets, audio_pipeline)
        
        # Add text pipelines
        text_pipeline_train, text_pipeline_test = self._create_text_pipelines()
        sb.dataio.dataset.add_dynamic_item([train_data], text_pipeline_train)
        sb.dataio.dataset.add_dynamic_item([valid_data, test_data], text_pipeline_test)

        # Setup label encoder
        self._setup_label_encoder(datasets)

        # Set output keys
        sb.dataio.dataset.set_output_keys(
            [train_data],
            ["id", "sig", "phn_encoded_target"],
        )
        sb.dataio.dataset.set_output_keys(
            [valid_data, test_data],
            ["id", "sig", "phn_encoded_target", "phn_encoded_canonical", "phn_encoded_perceived"],
        )

        return train_data, valid_data, test_data, self.label_encoder


class LLMDataIOPrep(BaseDataIOPrep):
    """Data IO preparation for LLM with mispronunciation labels."""
    
    def _create_text_pipelines(self):
        """Create text processing pipelines with mispronunciation labels."""
        @sb.utils.data_pipeline.takes("perceived_train_target", "canonical_aligned", "perceived_aligned")
        @sb.utils.data_pipeline.provides(
            "phn_list_target",
            "phn_encoded_list_target",
            "phn_encoded_target",
            "phn_list_target_bos",
            "phn_encoded_list_target_bos",
            "phn_encoded_target_bos",
            "phn_list_target_eos",
            "phn_encoded_list_target_eos",
            "phn_encoded_target_eos",
            
            "phn_list_canonical",
            "phn_encoded_list_canonical",
            "phn_encoded_canonical",
            "phn_list_canonical_bos",
            "phn_encoded_list_canonical_bos",
            "phn_encoded_canonical_bos",
            "phn_list_canonical_eos",
            "phn_encoded_list_canonical_eos",
            "phn_encoded_canonical_eos",

            "phn_list_perceived",
            "phn_encoded_list_perceived",
            "phn_encoded_perceived",
            "phn_list_perceived_bos",
            "phn_encoded_list_perceived_bos",
            "phn_encoded_perceived_bos",
            "phn_list_perceived_eos",
            "phn_encoded_list_perceived_eos",
            "phn_encoded_perceived_eos",
            
            "mispro_label",
        )
        def text_pipeline_test(target, canonical, perceived):
            phn_list_target = target.strip().split()
            yield phn_list_target
            phn_encoded_list_target = self.label_encoder.encode_sequence(phn_list_target)
            yield phn_encoded_list_target
            phn_encoded_target = torch.LongTensor(phn_encoded_list_target)
            yield phn_encoded_target
            
            phn_list_target_bos = ["<bos>"] + phn_list_target
            yield phn_list_target_bos
            phn_encoded_list_target_bos = self.label_encoder.encode_sequence(phn_list_target_bos)
            yield phn_encoded_list_target_bos
            phn_encoded_target_bos = torch.LongTensor(phn_encoded_list_target_bos)
            yield phn_encoded_target_bos
            
            phn_list_target_eos = phn_list_target + ["<eos>"]
            yield phn_list_target_eos
            phn_encoded_list_target_eos = self.label_encoder.encode_sequence(phn_list_target_eos)
            yield phn_encoded_list_target_eos
            phn_encoded_target_eos = torch.LongTensor(phn_encoded_list_target_eos)
            yield phn_encoded_target_eos
            

            phn_list_canonical = canonical.strip().split()
            yield phn_list_canonical
            phn_encoded_list_canonical = self.label_encoder.encode_sequence(phn_list_canonical)
            yield phn_encoded_list_canonical
            phn_encoded_canonical = torch.LongTensor(phn_encoded_list_canonical)
            yield phn_encoded_canonical
            
            phn_list_canonical_bos = ["<bos>"] + phn_list_canonical
            yield phn_list_canonical_bos
            phn_encoded_list_canonical_bos = self.label_encoder.encode_sequence(phn_list_canonical_bos)
            yield phn_encoded_list_canonical_bos
            phn_encoded_canonical_bos = torch.LongTensor(phn_encoded_list_canonical_bos)
            yield phn_encoded_canonical_bos

            phn_list_canonical_eos = phn_list_canonical + ["<eos>"]
            yield phn_list_canonical_eos
            phn_encoded_list_canonical_eos = self.label_encoder.encode_sequence(phn_list_canonical_eos)
            yield phn_encoded_list_canonical_eos
            phn_encoded_canonical_eos = torch.LongTensor(phn_encoded_list_canonical_eos)
            yield phn_encoded_canonical_eos
            
            phn_list_perceived = perceived.strip().split()
            yield phn_list_perceived
            phn_encoded_list_perceived = self.label_encoder.encode_sequence(phn_list_perceived)
            yield phn_encoded_list_perceived
            phn_encoded_perceived = torch.LongTensor(phn_encoded_list_perceived)
            yield phn_encoded_perceived
            
            phn_list_perceived_bos = ["<bos>"] + phn_list_perceived
            yield phn_list_perceived_bos
            phn_encoded_list_perceived_bos = self.label_encoder.encode_sequence(phn_list_perceived_bos)
            yield phn_encoded_list_perceived_bos
            phn_encoded_perceived_bos = torch.LongTensor(phn_encoded_list_perceived_bos)
            yield phn_encoded_perceived_bos

            phn_list_perceived_eos = phn_list_perceived + ["<eos>"]
            yield phn_list_perceived_eos
            phn_encoded_list_perceived_eos = self.label_encoder.encode_sequence(phn_list_perceived_eos)
            yield phn_encoded_list_perceived_eos
            phn_encoded_perceived_eos = torch.LongTensor(phn_encoded_list_perceived_eos)
            yield phn_encoded_perceived_eos

            mispro_label = [1 if p != c else 0 for p, c in zip(phn_list_perceived, phn_list_canonical)]

        
            yield mispro_label

        return text_pipeline_test
    
    def prepare(self):
        """Prepare datasets for LLM with mispronunciation detection."""
        train_data, valid_data, test_data = self._prepare_datasets()
        datasets = [train_data, valid_data, test_data]
        
        # Add audio pipeline
        audio_pipeline = self._create_audio_pipeline()
        sb.dataio.dataset.add_dynamic_item(datasets, audio_pipeline)
        
        # Add text pipeline
        text_pipeline_test = self._create_text_pipelines()
        sb.dataio.dataset.add_dynamic_item([train_data], text_pipeline_test)
        sb.dataio.dataset.add_dynamic_item([valid_data, test_data], text_pipeline_test)

        # Setup label encoder
        self._setup_label_encoder(datasets)

        # Set output keys
        output_keys = [
            "id", "sig", "phn_encoded_target", "phn_encoded_canonical", "phn_encoded_perceived",
            "phn_list_target", "phn_list_canonical", "phn_list_perceived", 
            "phn_list_target_bos", "phn_list_target_eos",
            "phn_list_canonical_bos", "phn_list_canonical_eos",
            "phn_list_perceived_bos", "phn_list_perceived_eos",
            "phn_encoded_target_bos", "phn_encoded_target_eos",
            "phn_encoded_canonical_bos", "phn_encoded_canonical_eos",
            "phn_encoded_perceived_bos", "phn_encoded_perceived_eos",
            "wrd", "mispro_label"
        ]
        sb.dataio.dataset.set_output_keys([train_data], output_keys)
        sb.dataio.dataset.set_output_keys([valid_data, test_data], output_keys)

        return train_data, valid_data, test_data, self.label_encoder


class TimestampDataIOPrep(BaseDataIOPrep):
    """Data IO preparation with timestamp information."""
    
    def _create_combined_pipeline(self):
        """Create combined audio and text pipeline with timestamp processing."""
        @sb.utils.data_pipeline.takes("wav", "target_starts", "target_ends", "canonical_starts", "canonical_ends", "perceived_train_target", "canonical_aligned", "perceived_aligned")
        @sb.utils.data_pipeline.provides(
            "sig", 
            "target_start_frames", 
            "target_end_frames", 
            "canonical_start_frames", 
            "canonical_end_frames",
            "phn_list_target",
            "phn_encoded_list_target",
            "phn_encoded_target",
            "phn_list_canonical",
            "phn_encoded_list_canonical",
            "phn_encoded_canonical",
            "phn_list_perceived",
            "phn_encoded_list_perceived",
            "phn_encoded_perceived",
            "mispro_label",
            "mispro_label_framewise",
            "phn_encoded_target_bin",
        )
        def combined_pipeline(wav, target_starts, target_ends, canonical_starts, canonical_ends, target, canonical, perceived):
            # Audio processing
            waveform, sr = torchaudio.load(wav)
            
            target_sr = self.hparams["sample_rate"]
            if sr != target_sr:
                resampler = torchaudio.transforms.Resample(orig_freq=sr, new_freq=target_sr)
                waveform = resampler(waveform)

            if waveform.shape[0] > 1:
                waveform = waveform.mean(dim=0, keepdim=True)

            sig = self.hparams["perceived_ssl"].feature_extractor(
                waveform.squeeze(0).numpy(),
                sampling_rate=target_sr
            ).input_values[0]
            sig = torch.Tensor(sig)

            # Convert timestamps to frame indices
            hop_length = sr / 1000 * 20
            target_start_frames = librosa.time_to_frames(target_starts, sr=sr, hop_length=hop_length)
            target_end_frames = librosa.time_to_frames(target_ends, sr=sr, hop_length=hop_length)
            canonical_start_frames = librosa.time_to_frames(canonical_starts, sr=sr, hop_length=hop_length)
            canonical_end_frames = librosa.time_to_frames(canonical_ends, sr=sr, hop_length=hop_length)

            yield sig
            yield target_start_frames
            yield target_end_frames
            yield canonical_start_frames
            yield canonical_end_frames

            # Text processing
            phn_list_target = target.strip().split()
            yield phn_list_target
            phn_encoded_list_target = self.label_encoder.encode_sequence(phn_list_target)
            yield phn_encoded_list_target
            phn_encoded_target = torch.LongTensor(phn_encoded_list_target)
            yield phn_encoded_target

            phn_list_canonical = canonical.strip().split()
            yield phn_list_canonical
            phn_encoded_list_canonical = self.label_encoder.encode_sequence(phn_list_canonical)
            yield phn_encoded_list_canonical
            phn_encoded_canonical = torch.LongTensor(phn_encoded_list_canonical)
            yield phn_encoded_canonical

            phn_list_perceived = perceived.strip().split()
            yield phn_list_perceived
            phn_encoded_list_perceived = self.label_encoder.encode_sequence(phn_list_perceived)
            yield phn_encoded_list_perceived
            phn_encoded_perceived = torch.LongTensor(phn_encoded_list_perceived)
            yield phn_encoded_perceived
    
            mispro_label = [1 if p != c else 0 for p, c in zip(phn_list_perceived, phn_list_canonical)]
            mispro_label = torch.LongTensor(mispro_label)
            yield mispro_label
            
            # Frame-wise mispronunciation labels
            mispro_label_framewise = torch.zeros(len(sig), dtype=torch.long)
            canonical_starts_bins = [int(x * sr) for x in canonical_starts]
            canonical_ends_bins = [int(x * sr) for x in canonical_ends]
            for flag, start, end in zip(mispro_label, canonical_starts_bins, canonical_ends_bins):
                if flag == 1:
                    mispro_label_framewise[start:end] = 1
            yield torch.LongTensor(mispro_label_framewise)
            
            # Binarized target for CTC
            phn_encoded_target_bin = torch.zeros(len(sig), dtype=torch.long)
            for phn, start, end in zip(phn_encoded_target, canonical_starts_bins, canonical_ends_bins):
                phn_encoded_target_bin[start:end] = phn
            yield torch.LongTensor(phn_encoded_target_bin)

        return combined_pipeline
    
    def prepare(self):
        """Prepare datasets with timestamp information."""
        train_data, valid_data, test_data = self._prepare_datasets()
        datasets = [train_data, valid_data, test_data]
        
        # Add combined pipeline
        combined_pipeline = self._create_combined_pipeline()
        sb.dataio.dataset.add_dynamic_item(datasets, combined_pipeline)

        # Setup label encoder
        self._setup_label_encoder(datasets)

        # Set output keys
        output_keys = [
            "id", "sig", "phn_encoded_target", "phn_encoded_canonical", "phn_encoded_perceived",
            "phn_list_target", "phn_list_canonical", "phn_list_perceived", "wrd",
            "target_start_frames", "target_end_frames", "canonical_start_frames", "canonical_end_frames",
            "mispro_label", "mispro_label_framewise", "phn_encoded_target_bin",
        ]
        sb.dataio.dataset.set_output_keys([train_data], output_keys)
        sb.dataio.dataset.set_output_keys([valid_data, test_data], output_keys)

        return train_data, valid_data, test_data, self.label_encoder

class TimestampDataIOPrepforHybridCTCAttn(TimestampDataIOPrep):
    """Data IO preparation with timestamp information and Extend with <bos> <eos>."""
    def __init__(self, hparams):
        super().__init__(hparams)
        self.hparams = hparams
        self.label_encoder = sb.dataio.encoder.CTCTextEncoder()
        
    def _create_combined_pipeline(self):
        super_combined_pipeline = super()._create_combined_pipeline()
        """Create combined audio and text pipeline with G2P processing."""
        
        @sb.utils.data_pipeline.takes("wav", "target_starts", "target_ends", "canonical_starts", "canonical_ends", "perceived_train_target", "canonical_aligned", "perceived_aligned")
        @sb.utils.data_pipeline.provides(
            "sig", 
            "target_start_frames", 
            "target_end_frames", 
            "canonical_start_frames", 
            "canonical_end_frames",
            
            "phn_list_target",
            "phn_encoded_list_target",
            "phn_encoded_target",
            "phn_list_target_bos",
            "phn_encoded_list_target_bos",
            "phn_encoded_target_bos",
            "phn_list_target_eos",
            "phn_encoded_list_target_eos",
            "phn_encoded_target_eos",
            
            "phn_list_canonical",
            "phn_encoded_list_canonical",
            "phn_encoded_canonical",
            "phn_list_canonical_bos",
            "phn_encoded_list_canonical_bos",
            "phn_encoded_canonical_bos",
            "phn_list_canonical_eos",
            "phn_encoded_list_canonical_eos",
            "phn_encoded_canonical_eos",
            
            
            "phn_list_perceived",
            "phn_encoded_list_perceived",
            "phn_encoded_perceived",
            "phn_list_perceived_bos",
            "phn_encoded_list_perceived_bos",
            "phn_encoded_perceived_bos",
            "phn_list_perceived_eos",
            "phn_encoded_list_perceived_eos",
            "phn_encoded_perceived_eos",
            
            "mispro_label",
            "mispro_label_bos",
            "mispro_label_eos",
            "mispro_label_framewise",
            "phn_encoded_target_bin",
        )
        def combined_pipeline(wav, target_starts, target_ends, canonical_starts, canonical_ends, target, canonical, perceived):
            # Audio processing
            waveform, sr = torchaudio.load(wav)
            
            target_sr = self.hparams["sample_rate"]
            if sr != target_sr:
                resampler = torchaudio.transforms.Resample(orig_freq=sr, new_freq=target_sr)
                waveform = resampler(waveform)

            if waveform.shape[0] > 1:
                waveform = waveform.mean(dim=0, keepdim=True)

            sig = self.hparams["perceived_ssl"].feature_extractor(
                waveform.squeeze(0).numpy(),
                sampling_rate=target_sr
            ).input_values[0]
            sig = torch.Tensor(sig)

            # Convert timestamps to frame indices
            hop_length = sr / 1000 * 20
            target_start_frames = librosa.time_to_frames(target_starts, sr=sr, hop_length=hop_length)
            target_end_frames = librosa.time_to_frames(target_ends, sr=sr, hop_length=hop_length)
            canonical_start_frames = librosa.time_to_frames(canonical_starts, sr=sr, hop_length=hop_length)
            canonical_end_frames = librosa.time_to_frames(canonical_ends, sr=sr, hop_length=hop_length)

            yield sig
            yield target_start_frames
            yield target_end_frames
            yield canonical_start_frames
            yield canonical_end_frames

            # Text processing
            phn_list_target = target.strip().split()
            yield phn_list_target
            phn_encoded_list_target = self.label_encoder.encode_sequence(phn_list_target)
            yield phn_encoded_list_target
            phn_encoded_target = torch.LongTensor(phn_encoded_list_target)
            yield phn_encoded_target
            
            # for expd target
            phn_list_target_bos = ["<bos>"] + phn_list_target
            yield phn_list_target_bos
            phn_encoded_list_target_bos = self.label_encoder.encode_sequence(phn_list_target_bos)
            yield phn_encoded_list_target_bos
            phn_encoded_target_bos = torch.LongTensor(phn_encoded_list_target_bos)
            yield phn_encoded_target_bos
            
            phn_list_target_eos = phn_list_target + ["<eos>"]
            yield phn_list_target_eos
            phn_encoded_list_target_eos = self.label_encoder.encode_sequence(phn_list_target_eos)
            yield phn_encoded_list_target_eos
            phn_encoded_target_eos = torch.LongTensor(phn_encoded_list_target_eos)
            yield phn_encoded_target_eos

            phn_list_canonical = canonical.strip().split()
            yield phn_list_canonical
            phn_encoded_list_canonical = self.label_encoder.encode_sequence(phn_list_canonical)
            yield phn_encoded_list_canonical
            phn_encoded_canonical = torch.LongTensor(phn_encoded_list_canonical)
            yield phn_encoded_canonical
            
            # for expd canonical
            phn_list_canonical_bos = ["<bos>"] + phn_list_canonical
            yield phn_list_canonical_bos
            phn_encoded_list_canonical_bos = self.label_encoder.encode_sequence(phn_list_canonical_bos)
            yield phn_encoded_list_canonical_bos
            phn_encoded_canonical_bos = torch.LongTensor(phn_encoded_list_canonical_bos)
            yield phn_encoded_canonical_bos
            phn_list_canonical_eos = phn_list_canonical + ["<eos>"]
            yield phn_list_canonical_eos
            phn_encoded_list_canonical_eos = self.label_encoder.encode_sequence(phn_list_canonical_eos)
            yield phn_encoded_list_canonical_eos
            phn_encoded_canonical_eos = torch.LongTensor(phn_encoded_list_canonical_eos)
            yield phn_encoded_canonical_eos

            phn_list_perceived = perceived.strip().split()
            yield phn_list_perceived
            phn_encoded_list_perceived = self.label_encoder.encode_sequence(phn_list_perceived)
            yield phn_encoded_list_perceived
            phn_encoded_perceived = torch.LongTensor(phn_encoded_list_perceived)
            yield phn_encoded_perceived

            # for expd perceived
            phn_list_perceived_bos = ["<bos>"] + phn_list_perceived
            yield phn_list_perceived_bos
            phn_encoded_list_perceived_bos = self.label_encoder.encode_sequence(phn_list_perceived_bos)
            yield phn_encoded_list_perceived_bos
            phn_encoded_perceived_bos = torch.LongTensor(phn_encoded_list_perceived_bos)
            yield phn_encoded_perceived_bos
            phn_list_perceived_eos = phn_list_perceived + ["<eos>"]
            yield phn_list_perceived_eos
            phn_encoded_list_perceived_eos = self.label_encoder.encode_sequence(phn_list_perceived_eos)
            yield phn_encoded_list_perceived_eos
            phn_encoded_perceived_eos = torch.LongTensor(phn_encoded_list_perceived_eos)
            yield phn_encoded_perceived_eos

            
            mispro_label = [1 if p != c else 0 for p, c in zip(phn_list_perceived, phn_list_canonical)]
            # append a dummy phn for eos
            mispro_label_bos = [0] + mispro_label
            mispro_label_eos = mispro_label + [0]  # append a dummy for eos
            mispro_label = torch.LongTensor(mispro_label)
            mispro_label_bos = torch.LongTensor(mispro_label_bos)
            mispro_label_eos = torch.LongTensor(mispro_label_eos)


            yield mispro_label
            yield mispro_label_bos
            yield mispro_label_eos
            
            # Frame-wise mispronunciation labels
            mispro_label_framewise = torch.zeros(len(sig), dtype=torch.long)
            canonical_starts_bins = [int(x * sr) for x in canonical_starts]
            canonical_ends_bins = [int(x * sr) for x in canonical_ends]
            for flag, start, end in zip(mispro_label, canonical_starts_bins, canonical_ends_bins):
                if flag == 1:
                    mispro_label_framewise[start:end] = 1
            yield torch.LongTensor(mispro_label_framewise)
            
            # Binarized target for CTC
            phn_encoded_target_bin = torch.zeros(len(sig), dtype=torch.long)
            for phn, start, end in zip(phn_encoded_target, canonical_starts_bins, canonical_ends_bins):
                phn_encoded_target_bin[start:end] = phn
            yield torch.LongTensor(phn_encoded_target_bin)

        return combined_pipeline

    def _setup_label_encoder(self, datasets):
        """Setup label encoder."""
        lab_enc_file = os.path.join(self.hparams["save_folder"], "label_encoder.txt")
        print("Loading or creating label encoder from file:", lab_enc_file)
        special_labels = {
            "blank_label": getattr(self.hparams, "blank_index", 0),
        }
            # "bos_label": getattr(self.hparams, "bos_label", 1),
            # "eos_label": getattr(self.hparams, "eos_label", 2),
        self.label_encoder.load_or_create(
            path=lab_enc_file,
            from_didatasets=[datasets[0]],  # train_data
            output_key="phn_list_target",
            special_labels=special_labels,
            sequence_input=True,
        )
    
    
    def prepare(self):
        """Prepare datasets with timestamp information."""
        train_data, valid_data, test_data = self._prepare_datasets()
        datasets = [train_data, valid_data, test_data]
        
        # Add combined pipeline
        combined_pipeline = self._create_combined_pipeline()
        sb.dataio.dataset.add_dynamic_item(datasets, combined_pipeline)

        # Setup label encoder
        self._setup_label_encoder(datasets)
        # self.label_encoder.add_bos_eos("<bos>", "<eos>")
        max_label = max(self.label_encoder.lab2ind.values())

        self.label_encoder.insert_bos_eos(bos_label="<bos>", eos_label="<eos>",
                                          bos_index=max_label + 1, eos_index=max_label + 2,
                                          )
        

        # Set output keys
        output_keys = [
            "id", "sig", 
            "phn_encoded_target", "phn_encoded_canonical", "phn_encoded_perceived",
            "phn_list_target", "phn_list_canonical", "phn_list_perceived", 
            "wrd",
            "target_start_frames", "target_end_frames", 
            "canonical_start_frames", "canonical_end_frames",
            "mispro_label", "mispro_label_bos", "mispro_label_eos", "mispro_label_framewise", "phn_encoded_target_bin",
            "phn_list_target_bos", "phn_encoded_list_target_bos", "phn_encoded_target_bos",
            "phn_list_target_eos", "phn_encoded_list_target_eos", "phn_encoded_target_eos",
            "phn_list_canonical_bos", "phn_encoded_list_canonical_bos", "phn_encoded_canonical_bos",
            "phn_list_canonical_eos", "phn_encoded_list_canonical_eos", "phn_encoded_canonical_eos",
            "phn_list_perceived_bos", "phn_encoded_list_perceived_bos", "phn_encoded_perceived_bos",
            "phn_list_perceived_eos", "phn_encoded_list_perceived_eos", "phn_encoded_perceived_eos",
        ]

        sb.dataio.dataset.set_output_keys([train_data], output_keys)
        sb.dataio.dataset.set_output_keys([valid_data, test_data], output_keys)

        return train_data, valid_data, test_data, self.label_encoder

if __name__ == "__main__":
    # CLI:
    hparams_file, run_opts, overrides = sb.parse_arguments(sys.argv[1:])
    # log the running sys.argv[0: ] to logger
    logger.info(f"# " + " ".join([sys.executable] + sys.argv))
    # Load hyperparameters file with command-line overrides
    with open(hparams_file) as fin:
        hparams = load_hyperpyyaml(fin, overrides)
    # Initialize ddp (useful only for multi-GPU DDP training)
    sb.utils.distributed.ddp_init_group(run_opts)
    # Create experiment directory
    
    sb.create_experiment_directory(
        experiment_directory=hparams["output_folder"],
        hyperparams_to_save=hparams_file,
        overrides=overrides,
    )

    # DataPrep
    # DataPrep = TimestampDataIOPrepforHybridCTCAttn(hparams)
    DataPrep = LLMDataIOPrep(hparams)
    train_data, valid_data, test_data, label_encoder = DataPrep.prepare()
<<<<<<< HEAD
    
    # Model Selection
    if hparams["feature_fusion"] == "mono":
        asr_brain_class = PhnMonoSSLModel
    elif hparams["feature_fusion"] == "mono_misproBCE":
        asr_brain_class = PhnMonoSSLModel_misproBCE
    elif hparams["feature_fusion"] == "mono_att_MHA":
        asr_brain_class = PhnMonoSSLModel_withcanoPhnEmb_HMA_CTC
    elif hparams["feature_fusion"] == "mono_att_HMA_ctc_to_canonical":
        asr_brain_class = HMA_attn_ctc_to_canonical
    elif hparams["feature_fusion"] == "mono_att_MHA_guided_attn":  
        asr_brain_class = PhnMonoSSLModel_withcanoPhnEmb_MHA_Guided_Attention_CTC
    elif hparams["feature_fusion"] == "HMA_attn_ctc_to_mispro":
        asr_brain_class = HMA_attn_ctc_to_mispro
    elif hparams["feature_fusion"] == "HMA_attn_ctc_to_mispro_ver2":
        asr_brain_class = HMA_attn_ctc_to_mispro_ver2
    elif hparams["feature_fusion"] == "HMA_attn_ctc_to_mispro_ver2_1":
        # Change Transformer Decoder to MHA decoder
        asr_brain_class = HMA_attn_ctc_to_mispro_ver2_1
    elif hparams["feature_fusion"] == "HMA_attn_ctc_to_mispro_ver2_1_perceived":
        # Change Transformer Decoder to MHA decoder, and use perceived phoneme embeddings
        asr_brain_class = HMA_attn_ctc_to_mispro_ver2_1_perceived
    elif hparams["feature_fusion"] == "HMA_attn_ctc_to_mispro_ver2_2":
        # Change Transformer Decoder to MHA decoder, and use mispronunciation BCE loss
        asr_brain_class = HMA_attn_ctc_to_mispro_ver2_2
    elif hparams["feature_fusion"] == "TransformerMDD":
        asr_brain_class = TransformerMDD
    elif hparams["feature_fusion"] == "TransformerMDD_with_extra_loss":
        asr_brain_class = TransformerMDD_with_extra_loss
    elif hparams["feature_fusion"] == "TransformerMDD_dual_path":
        asr_brain_class = TransformerMDD_dual_path
    elif hparams["feature_fusion"] == "TransducerMDD":
        asr_brain_class = TransducerMDD
    elif hparams["feature_fusion"] == "TransformerMDDMHA":
        asr_brain_class = TransformerMDDMHA
    elif hparams["feature_fusion"] == "TransformerMDD_PhnForward":
        asr_brain_class = TransformerMDD_PhnForward
    elif hparams["feature_fusion"] == "TransducerMDDConformerEnc":
        asr_brain_class = TransducerMDDConformerEnc
    elif hparams["feature_fusion"] == "PGMDD":
        from models.phn_mono_ssl_model import PGMDD
        asr_brain_class = PGMDD
    elif hparams["feature_fusion"] == "hybrid_ctc_attention":
        asr_brain_class = Hybrid_CTC_Attention
    elif hparams["feature_fusion"] == "hybrid_ctc_attention_ver2":
        asr_brain_class = Hybrid_CTC_Attention_ver2
    elif hparams["feature_fusion"] == "SB":
        asr_brain_class = Hybrid_CTC_Attention_SB
    elif hparams["feature_fusion"] == "dual_ssl_enc":
        asr_brain_class = PhnDualSSLModel
    elif hparams["feature_fusion"] == "dual_ssl_enc_with_simple_residual":
        asr_brain_class = PhnDualSSLModel_with_SimpleResidual
    elif hparams["feature_fusion"] == "dual_ssl_enc_hybrid_ctc_attention":
        asr_brain_class = PhnDualSSLModel_Hybrid_CTC_Attention
    
=======
    if hparams["feature_fusion"] == "TransformerMDD":
        asr_brain_class = TransformerMDD
    elif hparams["feature_fusion"] == "TransformerMDD_dual_ctc":
        asr_brain_class = TransformerMDD_dual_ctc
    elif hparams["feature_fusion"] == "PhnMonoSSL":
        asr_brain_class = PhnMonoSSLModel
    elif hparams["feature_fusion"] == "TransformerMDD_TP":
        asr_brain_class = TransformerMDD_TP
        
>>>>>>> 091097f7
    logger.info(f"Using ASR brain class: {asr_brain_class.__name__}")
    
    asr_brain = asr_brain_class(
        modules=hparams["modules"],
        hparams=hparams,
        run_opts=run_opts,
        checkpointer=hparams["checkpointer"],
    )
    asr_brain.label_encoder = label_encoder
    
    # 
    from pathlib import Path
    # Wandb init group by hparams perceived_ssl_model, canonical_ssl_model, feature_fusion
    prefix = hparams.get("prefix", "Null")
    perceived_ssl_model = hparams.get("perceived_ssl_model", "Null")
    canonical_ssl_model = hparams.get("canonical_ssl_model", "Null")    
    feature_fusion = hparams.get("feature_fusion", "Null")
    prefix = hparams.get("prefix", None)
    model_type = type(asr_brain).__name__  # e.g., ASR_with_misproBCE_proj
    model_stem = Path(model_type).stem 
    
    run_id = time.strftime("%Y%m%d-%H%M%S") 
<<<<<<< HEAD
    # import hyperpyyaml
    run_name = f"{prefix}_{perceived_ssl_model}_{canonical_ssl_model}_{feature_fusion}"
    # if isinstance(overrides, dict):
    #     overrides = [f"{k}={v.strip()}" for k, v in overrides.items()]
    #     run_name += "_" + "_".join(overrides)
=======
    run_name = f"{perceived_ssl_model}_{canonical_ssl_model}_{feature_fusion}_{model_stem}_{prefix}"
    # if overrides.is given append its values to run_name
    if isinstance(overrides, dict):
        overrides = [f"{k}={v}" for k, v in overrides.items()]
        run_name += "_" + "_".join(overrides)
>>>>>>> 091097f7
    run_id = f"{run_name}_{run_id}"
    
    # wandb init group by hparams perceived_ssl_model, canonical_ssl_model, feature_fusion
    
    wandb.init(
        project=hparams.get("wandb_project", model_type), 
        name=run_name,
        id=run_id,
        resume="allow"
    )

    # Training/validation loop

    try:
        asr_brain.fit(
            asr_brain.hparams.epoch_counter,
            train_data,
            valid_data,
            train_loader_kwargs=hparams["train_dataloader_opts"],
            valid_loader_kwargs=hparams["valid_dataloader_opts"],
        )
    except StopIteration:
        print("Training stopped early due to no improvement.")
    
    # Test
<<<<<<< HEAD
    if hparams.get("evaluate_key", True):
        key = hparams["evaluate_key"]
        if key == "mpd_f1" or key == "mpd_f1_seq":
            asr_brain.evaluate(
                test_data,
                test_loader_kwargs=hparams["test_dataloader_opts"],
                max_key=key
        )
        elif key == "PER" or key == "PER_seq":
            
            asr_brain.evaluate(
                test_data,
                test_loader_kwargs=hparams["test_dataloader_opts"],
                min_key=key,
            )
=======
    asr_brain.evaluate(
        test_data,
        test_loader_kwargs=hparams["test_dataloader_opts"],
        # min_key="PER",
        max_key="mpd_f1", 
    )
>>>>>>> 091097f7
    
    # select 10 test data for debug
    # import pdb; pdb.set_trace()
    # test_data = test_data.select(range(10))  # Select first 10 for debugging
    # records = test_data.data_ids[:10]

    # test_data_ = test_data.filtered_sorted(key_test={"id": lambda x: x in records},)
    # === Add placeholder gather_ctc_aligned_reps at top of file ===

    # DEBUG MODE
    # train_record = test_data.data_ids[:1024]  # Select first 128 for debugging
    # valid_record = valid_data.data_ids[:128]  # Select first 32 for debugging
    # test_record = test_data.data_ids[:32]  # Select first 32 for debugging
    # train_data_ = train_data.filtered_sorted(key_test={"id": lambda x: x in train_record},)
    # valid_data_ = valid_data.filtered_sorted(key_test={"id": lambda x: x in valid_record},)
    # test_data_ = test_data.filtered_sorted(key_test={"id": lambda x: x in test_record},)
    
    # try:
    #     asr_brain.fit(
    #         asr_brain.hparams.epoch_counter,
    #         train_data_,
    #         valid_data_,
    #         train_loader_kwargs=hparams["train_dataloader_opts"],
    #         valid_loader_kwargs=hparams["valid_dataloader_opts"],
    #     )
    # except StopIteration:
    #     print("Training stopped early due to no improvement.")
    
    # # Test
    # asr_brain.evaluate(
    #     test_data_,
    #     test_loader_kwargs=hparams["test_dataloader_opts"],
    #     # min_key="PER",
    #     max_key="mpd_f1_seq",  # use max_key for mpd_f1
    # )<|MERGE_RESOLUTION|>--- conflicted
+++ resolved
@@ -19,11 +19,7 @@
 import speechbrain as sb
 from hyperpyyaml import load_hyperpyyaml
 # from mpd_eval_v3 import MpdStats
-<<<<<<< HEAD
-from mpd_eval_v4 import MpdStats  # Updated import for mpd_eval_v4
-=======
 from mpd_eval_v4 import MpdStats
->>>>>>> 091097f7
 import librosa
 import json
 import wandb
@@ -42,18 +38,11 @@
 #     HMA_attn_ctc_to_mispro_ver2_1_perceived,
 #     HMA_attn_ctc_to_mispro_ver2_2)
 
-<<<<<<< HEAD
 from models.Transformer import TransformerMDD, TransformerMDD_with_extra_loss, TransformerMDD_dual_path
 from models.Transformer_PhnForward import TransformerMDD_PhnForward
 from models.TransformerMHA import TransformerMDDMHA
 from models.Transducer import TransducerMDD
 from models.TransducerConformerEnc import TransducerMDDConformerEnc
-=======
-from models.phn_mono_ssl_model import PhnMonoSSLModel
-from models.Transformer import TransformerMDD, TransformerMDD_dual_ctc
-from models.Transformer_TP import TransformerMDD_TP
-# from models.Transducer import TransducerMDD
->>>>>>> 091097f7
 
 # from models.phn_mono_ssl_model_ver2 import Hybrid_CTC_Attention, Hybrid_CTC_Attention_ver2
 
@@ -780,10 +769,12 @@
     # DataPrep = TimestampDataIOPrepforHybridCTCAttn(hparams)
     DataPrep = LLMDataIOPrep(hparams)
     train_data, valid_data, test_data, label_encoder = DataPrep.prepare()
-<<<<<<< HEAD
-    
     # Model Selection
-    if hparams["feature_fusion"] == "mono":
+    if hparams["feature_fusion"] == "TransformerMDD":
+        asr_brain_class = TransformerMDD
+    elif hparams["feature_fusion"] == "TransformerMDD_dual_ctc":
+        asr_brain_class = TransformerMDD_dual_ctc
+    elif hparams["feature_fusion"] == "PhnMonoSSL":
         asr_brain_class = PhnMonoSSLModel
     elif hparams["feature_fusion"] == "mono_misproBCE":
         asr_brain_class = PhnMonoSSLModel_misproBCE
@@ -836,17 +827,6 @@
     elif hparams["feature_fusion"] == "dual_ssl_enc_hybrid_ctc_attention":
         asr_brain_class = PhnDualSSLModel_Hybrid_CTC_Attention
     
-=======
-    if hparams["feature_fusion"] == "TransformerMDD":
-        asr_brain_class = TransformerMDD
-    elif hparams["feature_fusion"] == "TransformerMDD_dual_ctc":
-        asr_brain_class = TransformerMDD_dual_ctc
-    elif hparams["feature_fusion"] == "PhnMonoSSL":
-        asr_brain_class = PhnMonoSSLModel
-    elif hparams["feature_fusion"] == "TransformerMDD_TP":
-        asr_brain_class = TransformerMDD_TP
-        
->>>>>>> 091097f7
     logger.info(f"Using ASR brain class: {asr_brain_class.__name__}")
     
     asr_brain = asr_brain_class(
@@ -869,19 +849,11 @@
     model_stem = Path(model_type).stem 
     
     run_id = time.strftime("%Y%m%d-%H%M%S") 
-<<<<<<< HEAD
     # import hyperpyyaml
     run_name = f"{prefix}_{perceived_ssl_model}_{canonical_ssl_model}_{feature_fusion}"
     # if isinstance(overrides, dict):
     #     overrides = [f"{k}={v.strip()}" for k, v in overrides.items()]
     #     run_name += "_" + "_".join(overrides)
-=======
-    run_name = f"{perceived_ssl_model}_{canonical_ssl_model}_{feature_fusion}_{model_stem}_{prefix}"
-    # if overrides.is given append its values to run_name
-    if isinstance(overrides, dict):
-        overrides = [f"{k}={v}" for k, v in overrides.items()]
-        run_name += "_" + "_".join(overrides)
->>>>>>> 091097f7
     run_id = f"{run_name}_{run_id}"
     
     # wandb init group by hparams perceived_ssl_model, canonical_ssl_model, feature_fusion
@@ -907,7 +879,6 @@
         print("Training stopped early due to no improvement.")
     
     # Test
-<<<<<<< HEAD
     if hparams.get("evaluate_key", True):
         key = hparams["evaluate_key"]
         if key == "mpd_f1" or key == "mpd_f1_seq":
@@ -923,14 +894,6 @@
                 test_loader_kwargs=hparams["test_dataloader_opts"],
                 min_key=key,
             )
-=======
-    asr_brain.evaluate(
-        test_data,
-        test_loader_kwargs=hparams["test_dataloader_opts"],
-        # min_key="PER",
-        max_key="mpd_f1", 
-    )
->>>>>>> 091097f7
     
     # select 10 test data for debug
     # import pdb; pdb.set_trace()
